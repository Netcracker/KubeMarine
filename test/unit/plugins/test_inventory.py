# Copyright 2021-2022 NetCracker Technology Corporation
#
# Licensed under the Apache License, Version 2.0 (the "License");
# you may not use this file except in compliance with the License.
# You may obtain a copy of the License at
#
#      http://www.apache.org/licenses/LICENSE-2.0
#
# Unless required by applicable law or agreed to in writing, software
# distributed under the License is distributed on an "AS IS" BASIS,
# WITHOUT WARRANTIES OR CONDITIONS OF ANY KIND, either express or implied.
# See the License for the specific language governing permissions and
# limitations under the License.
import unittest
from unittest.mock import patch
from copy import deepcopy

from kubemarine import demo
from kubemarine.core import errors
from kubemarine.plugins import manifest

MOCK_SPEC = unittest.mock.MagicMock(loader=unittest.mock.MagicMock(exec_module=unittest.mock.MagicMock()))

class EnrichmentValidation(unittest.TestCase):
    def test_unsupported_procedure_type(self):
        inventory = demo.generate_inventory(**demo.ALLINONE)
        inventory['plugins'] = {'custom': {'installation': {'procedures': [
            {'unexpected': 'do something'}
        ]}}}
        with self.assertRaisesRegex(errors.FailException, r"'unexpected' was unexpected"):
            demo.new_cluster(inventory)

    def test_verify_expect_required_list(self):
        inventory = demo.generate_inventory(**demo.ALLINONE)
        for resource_type in ('daemonsets', 'replicasets', 'statefulsets', 'deployments', 'pods'):
            inventory['plugins'] = {'custom': {'installation': {'procedures': [
                {'expect': {resource_type: {'not a list': 'something'}}}
            ]}}}
            with self.assertRaisesRegex(errors.FailException, r"'list' is a required property"):
                demo.new_cluster(deepcopy(inventory))

    def test_apply_expect_unknown_resource(self):
        inventory = demo.generate_inventory(**demo.ALLINONE)
        inventory['plugins'] = {'custom': {'installation': {'procedures': [
            {'expect': {'unknown resource': {'list': ['one', 'another']}}}
        ]}}}
        with self.assertRaisesRegex(errors.FailException, r"'unknown resource' was unexpected"):
            demo.new_cluster(inventory)

    def test_verify_python_module_not_defined(self):
        inventory = demo.generate_inventory(**demo.ALLINONE)
        inventory['plugins'] = {'custom': {'installation': {'procedures': [
            {'python': {'method': 'f'}}
        ]}}}
        with self.assertRaisesRegex(errors.FailException, r"'module' is a required property"):
            demo.new_cluster(inventory)

    def test_verify_python_method_not_defined(self):
        inventory = demo.generate_inventory(**demo.ALLINONE)
        inventory['plugins'] = {'custom': {'installation': {'procedures': [
            {'python': {'module': 'm'}}
        ]}}}
        with self.assertRaisesRegex(errors.FailException, r"'method' is a required property"):
            demo.new_cluster(inventory)

    def test_verify_python_module_not_exist(self):
        inventory = demo.generate_inventory(**demo.ALLINONE)
        inventory['plugins'] = {'custom': {'installation': {'procedures': [
            {'python': {'module': 'm', 'method': 'f'}}
        ]}}}
        with self.assertRaisesRegex(Exception, r"Requested resource m is not exists"):
            demo.new_cluster(inventory)

<<<<<<< HEAD
    @unittest.mock.patch('kubemarine.core.utils.determine_resource_absolute_file', return_value=("path", True))
=======
    @patch('kubemarine.core.utils.determine_resource_absolute_file', return_value=("path", True))
>>>>>>> 582d8950
    def test_verify_python_import_error(self, patch):
        inventory = demo.generate_inventory(**demo.ALLINONE)
        inventory['plugins'] = {'custom': {'installation': {'procedures': [
            {'python': {'module': 'm', 'method': 'f'}}
        ]}}}

        with self.assertRaisesRegex(Exception, r"Could not import module"):
            demo.new_cluster(inventory) 

<<<<<<< HEAD
    @unittest.mock.patch('kubemarine.core.utils.determine_resource_absolute_file', return_value=("path", True))
    @unittest.mock.patch('importlib.util.spec_from_file_location', return_value=MOCK_SPEC)
    @unittest.mock.patch('importlib.util.module_from_spec', return_value=None)
=======
    @patch('kubemarine.core.utils.determine_resource_absolute_file', return_value=("path", True))
    @patch('importlib.util.spec_from_file_location', return_value=MOCK_SPEC)
    @patch('importlib.util.module_from_spec', return_value=None)
>>>>>>> 582d8950
    def test_verify_python_method_not_exist(self, patch, patch1, patch2):
        inventory = demo.generate_inventory(**demo.ALLINONE)
        inventory['plugins'] = {'custom': {'installation': {'procedures': [
            {'python': {'module': 'plugins/builtin.py', 'method': 'apply_yaml'}}
        ]}}}
        with self.assertRaisesRegex(Exception, r"Module path does not have method apply_yaml"):
            demo.new_cluster(inventory) 

    def test_verify_shell_empty_command(self):
        inventory = demo.generate_inventory(**demo.ALLINONE)
        inventory['plugins'] = {'custom': {'installation': {'procedures': [
            {'shell': ''}
        ]}}}
        with self.assertRaisesRegex(errors.FailException, r"'' is too short"):
            demo.new_cluster(inventory)

    def test_verify_shell_in_var_name_not_defined(self):
        inventory = demo.generate_inventory(**demo.ALLINONE)
        inventory['plugins'] = {'custom': {'installation': {'procedures': [
            {'shell': {'command': 'test', 'in_vars': [{}]}}
        ]}}}
        with self.assertRaisesRegex(errors.FailException, r"'name' is a required property"):
            demo.new_cluster(inventory)

    def test_verify_shell_out_var_name_not_defined(self):
        inventory = demo.generate_inventory(**demo.ALLINONE)
        inventory['plugins'] = {'custom': {'installation': {'procedures': [
            {'shell': {'command': 'test', 'out_vars': [{}]}}
        ]}}}
        with self.assertRaisesRegex(errors.FailException, r"'name' is a required property"):
            demo.new_cluster(inventory)

    def test_verify_shell_correct(self):
        inventory = demo.generate_inventory(**demo.ALLINONE)
        inventory['plugins'] = {'custom': {'installation': {'procedures': [
            {'shell': {'command': 'test', 'in_vars': [{'name': 'a'}], 'out_vars': [{'name': 'a'}]}}
        ]}}}
        demo.new_cluster(inventory)

    def test_verify_ansible_empty_playbook(self):
        inventory = demo.generate_inventory(**demo.ALLINONE)
        inventory['plugins'] = {'custom': {'installation': {'procedures': [
            {'ansible': ''}
        ]}}}
        with self.assertRaisesRegex(errors.FailException, r"'' is too short"):
            demo.new_cluster(inventory)

    def test_verify_helm_empty_chart_path(self):
        inventory = demo.generate_inventory(**demo.ALLINONE)
        inventory['plugins'] = {'custom': {'installation': {'procedures': [
            {'helm': {'chart_path': ''}}
        ]}}}
        with self.assertRaisesRegex(errors.FailException, r"'' is too short"):
            demo.new_cluster(inventory)

    def test_verify_manifest_not_found(self):
        for plugin_name in ('calico', 'nginx-ingress-controller', 'kubernetes-dashboard', 'local-path-provisioner'):
            with self.subTest(plugin_name):
                inventory = demo.generate_inventory(**demo.ALLINONE)
                plugin_section = inventory.setdefault('plugins', {}).setdefault(plugin_name, {})
                plugin_section['install'] = True
                plugin_section['installation'] = {'procedures': [{'python': {
                    'module': 'plugins/builtin.py',
                    'method': 'apply_yaml',
                    'arguments': {
                        'plugin_name': plugin_name,
                        'original_yaml_path': f"{__file__}/../test_templates/template.conf"
                    }
                }}]}
                with self.assertRaisesRegex(Exception, manifest.ERROR_MANIFEST_NOT_FOUND % ('.*', plugin_name)):
                    demo.new_cluster(inventory)


if __name__ == '__main__':
    unittest.main()<|MERGE_RESOLUTION|>--- conflicted
+++ resolved
@@ -63,44 +63,12 @@
         with self.assertRaisesRegex(errors.FailException, r"'method' is a required property"):
             demo.new_cluster(inventory)
 
-    def test_verify_python_module_not_exist(self):
+    def test_verify_python_valid(self):
         inventory = demo.generate_inventory(**demo.ALLINONE)
         inventory['plugins'] = {'custom': {'installation': {'procedures': [
             {'python': {'module': 'm', 'method': 'f'}}
         ]}}}
-        with self.assertRaisesRegex(Exception, r"Requested resource m is not exists"):
-            demo.new_cluster(inventory)
-
-<<<<<<< HEAD
-    @unittest.mock.patch('kubemarine.core.utils.determine_resource_absolute_file', return_value=("path", True))
-=======
-    @patch('kubemarine.core.utils.determine_resource_absolute_file', return_value=("path", True))
->>>>>>> 582d8950
-    def test_verify_python_import_error(self, patch):
-        inventory = demo.generate_inventory(**demo.ALLINONE)
-        inventory['plugins'] = {'custom': {'installation': {'procedures': [
-            {'python': {'module': 'm', 'method': 'f'}}
-        ]}}}
-
-        with self.assertRaisesRegex(Exception, r"Could not import module"):
-            demo.new_cluster(inventory) 
-
-<<<<<<< HEAD
-    @unittest.mock.patch('kubemarine.core.utils.determine_resource_absolute_file', return_value=("path", True))
-    @unittest.mock.patch('importlib.util.spec_from_file_location', return_value=MOCK_SPEC)
-    @unittest.mock.patch('importlib.util.module_from_spec', return_value=None)
-=======
-    @patch('kubemarine.core.utils.determine_resource_absolute_file', return_value=("path", True))
-    @patch('importlib.util.spec_from_file_location', return_value=MOCK_SPEC)
-    @patch('importlib.util.module_from_spec', return_value=None)
->>>>>>> 582d8950
-    def test_verify_python_method_not_exist(self, patch, patch1, patch2):
-        inventory = demo.generate_inventory(**demo.ALLINONE)
-        inventory['plugins'] = {'custom': {'installation': {'procedures': [
-            {'python': {'module': 'plugins/builtin.py', 'method': 'apply_yaml'}}
-        ]}}}
-        with self.assertRaisesRegex(Exception, r"Module path does not have method apply_yaml"):
-            demo.new_cluster(inventory) 
+        demo.new_cluster(inventory)
 
     def test_verify_shell_empty_command(self):
         inventory = demo.generate_inventory(**demo.ALLINONE)
