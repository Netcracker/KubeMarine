# Security Hardening Guide
<!-- TOC -->

- [Overview](#overview)
- [Disable Anonymous Authentication for kube-apiserver](#disable-anonymous-authentication-for-kube-apiserver)
  - [Prerequisites](#prerequisites)
  - [Disabling Procedure](#disabling-procedure)
  - [Limitations](#limitations)
- [Data Encryption in Kubernetes](#data-encryption-in-kubernetes)
  - [Enabling Encryption](#enabling-encryption)
  - [Integration with External KMS](#integration-with-external-kms)
  - [Disabling Encryption](#disabling-encryption)
  - [Maintenance and Operation Features](#maintenance-and-operation-features)
- [Kubelet Server Certificate Approval](#kubelet-server-certificate-approval)
  - [Auto Approval CronJob](#auto-approval-cronjob)
  - [Auto Approval Service](#auto-approval-service)
- [Disabling Auto-Mounting of Tokens for Service Accounts](#disabling-auto-mounting-of-tokens-for-service-accounts)
<<<<<<< HEAD
- [Implementing OAuth2 authorization in Kubernetes](#Implementin-OAuth2-authorization-in-Kubernetes)
=======
  - [Disable Auto-Mounting](#disable-auto-mounting)
  - [Create Secret](#create-secret)
  - [Mount the Token Through Secrets](#mount-the-token-through-secrets)
- [Use strong cryptographic ciphers for API server](#use-strong-cryptographic-ciphers-for-api-server)
  - [Strong Cyrptographic Ciphers suggested by CIS](#strong-cyrptographic-ciphers-suggested-by-cis)
  - [Mnaual Application for Strong Cyrptographic Ciphers for API server on pr-installed cluster](#mnaual-application-for-strong-cyrptographic-ciphers-for-api-server-on-pr-installed-cluster)
  - [Automated Application for Strong Cyrptographic Ciphers for API server during new cluster installation](#automated-application-for-strong-cyrptographic-ciphers-for-api-server-during-new-cluster-installation)

>>>>>>> 38e46f4a
<!-- /TOC -->

## Overview

The current document describes the manual steps or procedures that are not covered by the `KubeMarine` code itself, but should be implemented to get a production-ready Kubernetes cluster.

`kube-bench` is a well-known open-source tool to check the Kubernetes cluster against the `CIS Kubernetes Benchmark`. The report is divided on several parts. Each check has its own unique number. The items could be identified by that number.

Useful links:
[kube-bench](https://github.com/aquasecurity/kube-bench)

## Disable Anonymous Authentication for `kube-apiserver`

**Kube-bench Identifier**:

- 1.2.1

The `--anonymous-auth` option manages anonymous requests to the `kube-apiserver`. By default, it enables anonymous requests.

### Prerequisites

- A working Kubernetes cluster.
- The following RBAC resources:

```yaml
apiVersion: rbac.authorization.k8s.io/v1
kind: ClusterRole
metadata:
  name: healthz
rules:
- nonResourceURLs: ["/readyz"]
  verbs: ["get"]
- nonResourceURLs: ["/livez"]
  verbs: ["get"]
- nonResourceURLs: ["/healthz"]
  verbs: ["get"]
---
apiVersion: v1
kind: ServiceAccount
metadata:
  name: healthz
  namespace: kube-system
---
apiVersion: v1
kind: Secret
metadata:
  annotations:
    kubernetes.io/service-account.name: healthz
  name: token-healthz
  namespace: kube-system
type: kubernetes.io/service-account-token
---
apiVersion: rbac.authorization.k8s.io/v1
kind: ClusterRoleBinding
metadata:
  name: healthz
roleRef:
  apiGroup: rbac.authorization.k8s.io
  kind: ClusterRole
  name: view
subjects:
- kind: ServiceAccount
  name: healthz
  namespace: kube-system
```

### Disabling Procedure

1. Add `anonymous-auth: "false"` into the `kubeadm-config` configmap. For example:

    ```yaml
    apiVersion: v1
    data:
      ClusterConfiguration: |
        apiServer:
          certSANs:
          - 192.168.56.106
          - ubuntu
          extraArgs:
            anonymous-auth: "false"
    ...
    ```

2. Change the `kube-apiserver` manifest on each control plane nodes one by one according to the following example:

    ```yaml
    apiVersion: v1
    kind: Pod
    metadata:
    ...
      name: kube-apiserver
      namespace: kube-system
    spec:
      containers:
      - command:
        - kube-apiserver
        - --anonymous-auth=false
    ...
        livenessProbe:
          failureThreshold: 8
          httpGet:
            host: 192.168.56.106
            path: /livez
            port: 6443
            scheme: HTTPS
            httpHeaders:
              - name: Authorization
                value: Bearer <TOKEN>
    ...
        readinessProbe:
          failureThreshold: 3
          httpGet:
            host: 192.168.56.106
            path: /readyz
            port: 6443
            scheme: HTTPS
            httpHeaders:
              - name: Authorization
                value: Bearer <TOKEN>
    ...
        startupProbe:
          failureThreshold: 24
          httpGet:
            host: 192.168.56.106
            path: /livez
            port: 6443
            scheme: HTTPS
            httpHeaders:
              - name: Authorization
                value: Bearer <TOKEN>
    ...
    ```

Where, TOKEN is the result of the following command:

```console
kubectl -n kube-system get secret token-healthz -o jsonpath='{.data.token}' | base64 --decode
```

### Limitations

If the `--anonymous-auth` is set to "false", the upgrade and node addition procedures need some changes in the workflow. The upgrade procedure needs enabling `anonymous-auth` before the `kubeadm upgrade` run.

The node addition procedure is affected if the control plane node is being added. After the new control plane node is successfully added, the [Disabling Procedure](#disabling-procedure) should be performed on that node.

Besides, disabled anonymous requests to `kube-apiserver` need changes in the monitoring system, if the resources like `healthz`, `readyz`, and `livez` are used in the system.

## Data Encryption in Kubernetes

**Kube-bench Identifier**:

- 1.2.29
- 1.2.30

The following section describes the Kubernetes cluster capabilities to store and manipulate the encrypted data.

### Enabling Encryption

ETCD as a Kubernetes cluster storage can interact with the encrypted data. The encryption/decryption procedures are the part of the `kube-apiserver` functionality.

An example of the `EncryptionConfiguration` file is as follows:

```yaml
apiVersion: apiserver.config.k8s.io/v1
kind: EncryptionConfiguration
resources:
  - resources:
      - secrets
      - configmaps
    providers:
      - aesgcm:
          keys:
            - name: key1
              secret: c2VjcmV0IGlzIHNlY3VyZQ==
            - name: key2
              secret: dGhpcyBpcyBwYXNzd29yZA==
      - aescbc:
          keys:
            - name: key1
              secret: c2VjcmV0IGlzIHNlY3VyZQ==
            - name: key2
              secret: dGhpcyBpcyBwYXNzd29yZA==
      - secretbox:
          keys:
            - name: key1
              secret: YWJjZGVmZ2hpamtsbW5vcHFyc3R1dnd4eXoxMjM0NTY=
      - identity: {}
```

It should be created preliminarily and placed in the `/etc/kubernetes/enc/` directory.

The next step is to enable the encryption settings in `kubeadm-config`:

```yaml
data:
  ClusterConfiguration: |
    apiServer:
      ...
      extraArgs:
        ...
        encryption-provider-config: /etc/kubernetes/enc/enc.yaml
      extraVolumes:
      ...
      - hostPath: /etc/kubernetes/enc
        mountPath: /etc/kubernetes/enc
        name: enc
        pathType: DirectoryOrCreate
```

There is an `--encryption-provider-config` option that points to the `EncryptionConfiguration` file location. The `kube-apiserver` should have the following parts in the manifest yaml:

```yaml
...
spec:
  containers:
  - command:
    - kube-apiserver
     ...
    - --encryption-provider-config=/etc/kubernetes/enc/enc.yaml
      ...
    volumeMounts:
    - name: enc
      mountPath: /etc/kubernetes/enc
      readonly: true
       ...
  volumes:
  - name: enc
    hostPath:
      path: /etc/kubernetes/enc
      type: DirectoryOrCreate
```

In the above case, `secrets` and `configmaps` are encrypted on the first key of the `aesgcm` provider, but the previously encrypted `secrets` and `configmaps` are decrypted on any keys of any providers that are matched. This approach allows to change both encryption providers and keys during the operation. The keys should be random strings in base64 encoding. `identity` is the default provider that does not provide any encryption at all.
For more information, refer to [https://kubernetes.io/docs/tasks/administer-cluster/encrypt-data/](https://kubernetes.io/docs/tasks/administer-cluster/encrypt-data/).

As per the CIS benchmark (kube-bench checks), the `aesgcm` provider for encryption is not recognized as an appropriate provider. To fulfil this requirement, we have to configure `aescbc`, `secretxbox`, or `kms` as an encryption provider.

### Integration with External KMS

There is an encryption provider `kms` that allows using an external `Key Management Service` for the key storage, therefore the keys are not stored in the `EncryptionConfiguration` file, which is more secure. The `kms` provider needs to deploy a KMS plugin for further use.
The `Trousseau` KMS plugin is an example. It works through a unix socket, therefore `Trousseau` pods must be run on the same nodes as `kube-apiserver`. In case of using a KMS provider, the `EncryptionConfiguration` is as follows (`Vault` is a KMS):

```yaml
apiVersion: apiserver.config.k8s.io/v1
kind: EncryptionConfiguration
resources:
  - resources:
      - secrets
      - configmaps
    providers:
      - kms:
          name: vaultprovider
          endpoint: unix:///opt/vault-kms/vaultkms.socket
          cachesize: 100
          timeout: 3s
      - identity: {}
```

Also, the unix socket must be available for `kube-apiserver`:

```yaml
apiVersion: v1
kind: Pod
metadata:
  name: kube-apiserver
  namespace: kube-system
spec:
  containers:
  - command:
    volumeMounts:
    - mountPath: /opt/vault-kms/vaultkms.socket
      name: vault-kms
       ...
  volumes:
  - hostPath:
      path: /opt/vault-kms/vaultkms.socket
      type: Socket
    name: vault-kms
```

The environment variable `VAULT_ADDR` matches the address of the `Vault` service and `--listen-addr` argument points to the KMS plugin unix socket in the following example:

```yaml
apiVersion: apps/v1
kind: DaemonSet
metadata:
  name: vault-kms-provider
  namespace: kube-system
    ...
spec:
  template:
    spec:
      initContainers:
        - name: vault-agent
          image: vault
          securityContext:
            privileged: true
          args:
            - agent
            - -config=/etc/vault/vault-agent-config.hcl
            - -log-level=debug
          env:
            - name: VAULT_ADDR
              value: http://vault-adress:8200
               ...
      containers:
        - name: vault-kms-provider
          image: ghcr.io/ondat/trousseau:v1.1.3
          imagePullPolicy: Always
          args:
            - -v=5
            - --config-file-path=/opt/trousseau/config.yaml
            - --listen-addr=unix:///opt/vault-kms/vaultkms.socket
            - --zap-encoder=json
            - --v=3
```

For more information, refer to:

- [https://kubernetes.io/docs/tasks/administer-cluster/kms-provider/](https://kubernetes.io/docs/tasks/administer-cluster/kms-provider/)
- [https://github.com/ondat/trousseau/wiki/Trousseau-Deployment](https://github.com/ondat/trousseau/wiki/Trousseau-Deployment)

### Disabling Encryption

The first step for disabling encryption is to make the `identity` provider default for encryption. The enabling of `EncryptionConfiguration` should be similar to the following example:

```yaml
apiVersion: apiserver.config.k8s.io/v1
kind: EncryptionConfiguration
resources:
  - resources:
      - secrets
      - configmaps
    providers:
      - identity: {}
      - aesgcm:
          keys:
            - name: key1
              secret: c2VjcmV0IGlzIHNlY3VyZQ==
            - name: key2
              secret: dGhpcyBpcyBwYXNzd29yZA==
      - aescbc:
          keys:
            - name: key1
              secret: c2VjcmV0IGlzIHNlY3VyZQ==
            - name: key2
              secret: dGhpcyBpcyBwYXNzd29yZA==
      - secretbox:
          keys:
            - name: key1
              secret: YWJjZGVmZ2hpamtsbW5vcHFyc3R1dnd4eXoxMjM0NTY=
```

The next step is to replace all resources that were previously encrypted (for example, `secrets`):

```console
# kubectl get secrets --all-namespaces -o json | kubectl replace -f -
```

It is then possible to remove the encryption settings from the `kubeadm-config` configmap and `kube-apiserver` manifest.

### Maintenance and Operation Features

- Since the `/etc/kubernetes/enc/enc.yaml` file has keys, access to the file must be restricted. For instance:
  
```console
# chmod 0700 /etc/kubernetes/enc/
```

- The proper way for using encryption is to rotate the keys. The rotation procedure of the keys should take into consideration the fact that the `EncryptionConfiguration` file must be equal on each `control-plane` node. During the keys' rotation procedure, some operation of getting the encrypted resources may be unsuccessful.
- The `kube-apiserver` has an `--encryption-provider-config-automatic-reload` option that allows to apply a new `EncryptionConfiguration` without `kube-apiserver` reload.
- ETCD restore procedures should take into consideration the keys' rotation, otherwise some data may be unavailable due to keys that were used for the encryption and is not available after restoration. The backup procedure may include an additional step that renews all encrypted data before the ETCD backup. This approach decreases the security level for the data in ETCD backup, but it prevents any inconvenience in the future. Another option is not to delete the keys from `env.yml` even if they are not used for encryption/decryption anymore.
- External services that interact with ETCD may stop working due to encryption enabling.

## Kubelet Server Certificate Approval

**Kube-bench Identifier**:

- 1.2.5

The `kubelet` server certificate is self-signed by default, and is usually stored in the `/var/lib/kubelet/pki/kubelet.crt` file. To avoid using the self-signed `kubelet` server certificate, alter the `cluster.yaml` file in the following way:

```yaml
...
services:
  kubeadm_kubelet:
    serverTLSBootstrap: true
    rotateCertificates: true
  kubeadm:
    apiServer:
      extraArgs:
        kubelet-certificate-authority: /etc/kubernetes/pki/ca.crt
...
```

These settings enforce `kubelet` on each node of the cluster to request certificate approval (for `kubelet` server part) from the default Kubernetes CA and rotate certificate in the future. The `kube-apiserver` machinery does not approve certificate requests for `kubelet` automatically. They can be approved manually by the following commands. Use the following command to get the list of certificate requests:

```console
# kubectl get csr
NAME        AGE     SIGNERNAME                          REQUESTOR                 REQUESTEDDURATION    CONDITION
csr-2z6rv   12m     kubernetes.io/kubelet-serving       system:node:nodename-1    <none>               Pending
csr-424qg   89m     kubernetes.io/kubelet-serving       system:node:nodename-2    <none>               Pending
```

Use the following command to approve a particular request:

```console
kubectl certificate approve csr-424qg
```

These commands might be automated in several ways.

### Auto Approval CronJob

Generally, `CronJob` runs the approval command above for every CSR according to some schedule.

### Auto Approval Service

It is possible to install the kubelet-csr-approver service. For more information, refer to [kubelet-csr-approver](https://github.com/postfinance/kubelet-csr-approver). This service approves the CSR automatically when a CSR is created according to several settings. It is better to restrict nodes' IP addresses (`providerIpPrefixes` option) and FQDN templates (providerRegex). For more information, refer to the official documentation.

## Disabling Auto-Mounting of Tokens for Service Accounts

**Kube-bench Identifier**:

- 5.1.5

Create explicit service accounts wherever a Kubernetes workload requires specific access to the Kubernetes API server.
Modify the configuration of each default service account to include this value `automountServiceAccountToken: false`

To disable the auto-mounting of service account tokens, create secrets associated with a particular service account and mount that secret as a volume to the pod's specification wherever necessary.

To achieve this, implement the following procedure.

### Disable Auto-Mounting

To disable auto-mounting of a token, add `automountServiceAccountToken: false` flag to the service account properties as shown below.

```yaml
apiVersion: v1
kind: ServiceAccount
metadata:
  name: ingress-nginx
  namespace: ingress-nginx
automountServiceAccountToken: false
...
```

### Create Secret

Create a new Kubernetes secret of type `kubernetes.io/service-account-token` as follows.

```yaml
apiVersion: v1
kind: Secret
metadata:
  name: ingress-nginx-token
  namespace: ingress-nginx
  annotations:
    kubernetes.io/service-account.name: ingress-nginx
type: kubernetes.io/service-account-token
```

### Mount the Token Through Secrets

Edit the POD specification and mount the secret as a volume to the pod as follows.

```yaml
...
volumeMounts:
  - name: ingress-nginx-token
    mountPath: /var/run/secrets/kubernetes.io/serviceaccount

...

volumes:
  - name: ingress-nginx-token
    secret:
      secretName: ingress-nginx-token
...
```
<<<<<<< HEAD
After this, restart the pod to reflect the changes and verify that the secret is mounted to the pod at the specified mount point.

## Implementing OAuth2 authorization in Kubernetes

**Kube-bench Identifier**:
* 3.1.2

Service account token authentication should not be used for users 
Alternative mechanisms provided by Kubernetes such as the use of OIDC should be implemented in place of service account tokens.
Here we are suggesting using OAuth authorization using Keycloak in kubernetes cluster.

Please refer below guide for implemention this-
[OAuth2 authorization in Kubernetes](/documentation/internal/OAuth.md)
=======

After this, restart the pod to reflect the changes and verify that the secret is mounted to the pod at the specified mount point.

## Use strong cryptographic ciphers for API server

**Kube-bench Identifier**:

- 1.2.31

### Strong Cyrptographic Ciphers suggested by CIS

- TLS_ECDHE_ECDSA_WITH_AES_128_GCM_SHA256
- TLS_ECDHE_RSA_WITH_AES_128_GCM_SHA256
- TLS_ECDHE_ECDSA_WITH_CHACHA20_POLY1305
- TLS_ECDHE_RSA_WITH_AES_256_GCM_SHA384
- TLS_ECDHE_RSA_WITH_CHACHA20_POLY1305
- TLS_ECDHE_ECDSA_WITH_AES_256_GCM_SHA384

### Mnaual Application for Strong Cyrptographic Ciphers for API server on pr-installed cluster

Edit the API server pod specification file `/etc/kubernetes/manifests/kube-apiserver.yaml` on the control all plane nodes and add below parameter to the API server arguments

```yaml
spec:
  containers:
  - command:
    - kube-apiserver
    ...
    - --tls-cipher-suites=TLS_ECDHE_ECDSA_WITH_AES_128_GCM_SHA256,TLS_ECDHE_RSA_WITH_AES_128_GCM_SHA256,TLS_ECDHE_ECDSA_WITH_CHACHA20_POLY1305,TLS_ECDHE_RSA_WITH_AES_256_GCM_SHA384,TLS_ECDHE_RSA_WITH_CHACHA
    ...
```

Save the file with above mentioned changes and the kube-apiserver pods will be restarted.
Restart the pods manually in case automatic restart doesn't happen in order to apply the changes in the cluster.

Also make sure to update `kubeadm-config` configmap in kube-system namespace to store these changes. Elseon running any of the mantenance procedue, these changes would be lost.

`kubectl edit cm kubeadm-config -n kube-system`

### Automated Application for Strong Cyrptographic Ciphers for API server during new cluster installation

For applying Strong Cyrptographic Ciphers for API server at the time of installation of cluster itself, then it can be done thourgh kubemarine.
To do so follow below procdure

- Add cryptographic chipers suites to the kubeadm config as extra arguments for API server in `cluster.yaml` file

```yaml
services:
  kubeadm:
    kubernetesVersion: v1.28.3
    ...
    apiServer:
      extraArgs:
        tls-cipher-suites: TLS_ECDHE_ECDSA_WITH_AES_128_GCM_SHA256,TLS_ECDHE_RSA_WITH_AES_128_GCM_SHA256,TLS_ECDHE_ECDSA_WITH_CHACHA20_POLY1305,TLS_ECDHE_RSA_WITH_AES_256_GCM_SHA384,TLS_ECDHE_RSA_WITH_CHACHA20_POLY1305,TLS_ECDHE_ECDSA_WITH_AES_256_GCM_SHA384
    ...
```

- Run kubemarine install procedure using above config added to `cluster.yaml` file
>>>>>>> 38e46f4a
<|MERGE_RESOLUTION|>--- conflicted
+++ resolved
@@ -15,9 +15,6 @@
   - [Auto Approval CronJob](#auto-approval-cronjob)
   - [Auto Approval Service](#auto-approval-service)
 - [Disabling Auto-Mounting of Tokens for Service Accounts](#disabling-auto-mounting-of-tokens-for-service-accounts)
-<<<<<<< HEAD
-- [Implementing OAuth2 authorization in Kubernetes](#Implementin-OAuth2-authorization-in-Kubernetes)
-=======
   - [Disable Auto-Mounting](#disable-auto-mounting)
   - [Create Secret](#create-secret)
   - [Mount the Token Through Secrets](#mount-the-token-through-secrets)
@@ -25,8 +22,8 @@
   - [Strong Cyrptographic Ciphers suggested by CIS](#strong-cyrptographic-ciphers-suggested-by-cis)
   - [Mnaual Application for Strong Cyrptographic Ciphers for API server on pr-installed cluster](#mnaual-application-for-strong-cyrptographic-ciphers-for-api-server-on-pr-installed-cluster)
   - [Automated Application for Strong Cyrptographic Ciphers for API server during new cluster installation](#automated-application-for-strong-cyrptographic-ciphers-for-api-server-during-new-cluster-installation)
-
->>>>>>> 38e46f4a
+- [Implementing OAuth2 authorization in Kubernetes](#Implementin-OAuth2-authorization-in-Kubernetes)
+
 <!-- /TOC -->
 
 ## Overview
@@ -507,21 +504,6 @@
       secretName: ingress-nginx-token
 ...
 ```
-<<<<<<< HEAD
-After this, restart the pod to reflect the changes and verify that the secret is mounted to the pod at the specified mount point.
-
-## Implementing OAuth2 authorization in Kubernetes
-
-**Kube-bench Identifier**:
-* 3.1.2
-
-Service account token authentication should not be used for users 
-Alternative mechanisms provided by Kubernetes such as the use of OIDC should be implemented in place of service account tokens.
-Here we are suggesting using OAuth authorization using Keycloak in kubernetes cluster.
-
-Please refer below guide for implemention this-
-[OAuth2 authorization in Kubernetes](/documentation/internal/OAuth.md)
-=======
 
 After this, restart the pod to reflect the changes and verify that the secret is mounted to the pod at the specified mount point.
 
@@ -580,4 +562,15 @@
 ```
 
 - Run kubemarine install procedure using above config added to `cluster.yaml` file
->>>>>>> 38e46f4a
+
+## Implementing OAuth2 authorization in Kubernetes
+
+**Kube-bench Identifier**:
+* 3.1.2
+
+Service account token authentication should not be used for users 
+Alternative mechanisms provided by Kubernetes such as the use of OIDC should be implemented in place of service account tokens.
+Here we are suggesting using OAuth authorization using Keycloak in kubernetes cluster.
+
+Please refer below guide for implemention this-
+[OAuth2 authorization in Kubernetes](/documentation/internal/OAuth.md)