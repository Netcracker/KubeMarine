--- conflicted
+++ resolved
@@ -165,17 +165,10 @@
 
 * The following distributives and versions are supported:
 
-<<<<<<< HEAD
-  * Centos 7.5+, 8.4
-  * RHEL 7.5+, 8.4, 8.6, 8.7
-  * Oracle Linux 7.5+, 8.4
-  * RockyLinux 8.6, 8.7, 8.8
-=======
   * Centos 7.5+, 8.4, 9
   * RHEL 7.5+, 8.4, 8.6, 8.7, 8.8, 9.2
   * Oracle Linux 7.5+, 8.4, 9.2
-  * RockyLinux 8.6, 8.7, 9.2
->>>>>>> e033d3f1
+  * RockyLinux 8.6, 8.7, 8.8, 9.2
   * Ubuntu 20.04
   * Ubuntu 22.04.1
 
