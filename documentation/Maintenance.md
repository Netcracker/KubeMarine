This section describes the features and steps for performing maintenance procedures on the existing Kubernetes cluster.

- [Prerequisites](#prerequisites)
- [Provided Procedures](#provided-procedures)
    - [Kubemarine Migration Procedure](#kubemarine-migration-procedure)
    - [Upgrade Procedure](#upgrade-procedure)
    - [Backup Procedure](#backup-procedure)
    - [Restore Procedure](#restore-procedure)
    - [Add Node Procedure](#add-node-procedure)
      - [Operating System Migration](#operating-system-migration)
    - [Remove Node Procedure](#remove-node-procedure)
    - [Manage PSP Procedure](#manage-psp-procedure)
    - [Manage PSS Procedure](#manage-pss-procedure)
    - [Reboot Procedure](#reboot-procedure)
    - [Certificate Renew Procedure](#certificate-renew-procedure)
    - [Migration Cri Procedure](#migration-cri-procedure)
    - [Admission Migration Procedure](#admission-migration-procedure)
- [Procedure Execution](#procedure-execution)
    - [Procedure Execution from CLI](#procedure-execution-from-cli)
    - [Logging](#logging)
    - [Inventory preservation](#inventory-preservation)
    - [Additional Parameters](#additional-parameters)
      - [Grace Period and Drain Timeout](#grace-period-and-drain-timeout)
      - [Images Prepull](#images-prepull)
- [Additional procedures](#additional-procedures)
<<<<<<< HEAD
  - [Changing Calico Settings](#changing-calico-settings)
  - [Encrypted Data in Kubernetes](#encrypted-data-in-kubernetes)
=======
    - [Changing Calico Settings](#changing-calico-settings)
    - [Changing Cluster CIDR](#changing-cluster-cidr)
>>>>>>> 0cce3c68
- [Common Practice](#common-practice)

# Prerequisites

Before you start any maintenance procedure, you must complete the following mandatory steps:

1. Verify the environment for compliance with the prerequisites described in the [Kubemarine Installation Prerequisites](Installation.md#prerequisites) section in _Kubemarine Installation Procedure_.
1. Ensure that all the nodes are up, online, and healthy (except dead nodes, when you trying to remove them). This applies to the new nodes as well as the existing nodes.
1. If using custom registries, make sure they are online, accessible from nodes, and you are able to download images from the registries.
1. If using custom RPM repositories, make sure they are online, accessible from nodes, and you are able to perform repository updates.
1. Prepare the latest actual **cluster.yaml** that should contain information about the current cluster state. For more information, refer to the [Kubemarine Inventory Preparation](Installation.md#inventory-preparation) section in _Kubemarine Installation Procedure_.

   **Note**: If you provide an incorrect config file, it can cause unknown consequences.

1. Prepare **procedure.yaml** file containing the configuration for the procedure that you are about to perform. Each procedure has its own configuration format. Read documentation below to fill procedure inventory data.


# Provided Procedures

The information about the procedures for nodes is described in the following sections.

## Kubemarine Migration Procedure

The Kubemarine migration procedure allows you to automatically adopt your current Kubernetes cluster and **cluster.yaml** to a newer version of Kubemarine.
This procedure should always be considered when taking new versions of Kubemarine if it is going to be used on the existing clusters that are managed by the previous versions of Kubemarine.

Remember the following when upgrading Kubemarine:
* Inspect all Kubemarine intermediate tags if they require some additional steps for migration.
* Decide whether these steps should be applied.
* If the steps should be done manually, perform them.
  If they can be automated, checkout the necessary Kubemarine tag and apply the necessary *patches*.
  For more information, refer to the [Patch Identifiers](#patch-identifiers) section.

**Note**: As much as any other maintenance procedure, `migrate_kubemarine` can make the cluster temporarily unavailable.
**Note**: Rollback is not supported. To revert to previous Kubemarine version need to reinstall it.

#### Patch Identifiers

To know if the given Kubemarine tag provides any automatic patch, it is necessary to inspect its release notes.
Alternatively, it is possible to checkout this tag and call `migrate_kubemarine --list`.
The output contains zero or more *patch identifiers*, each listed on a new line.

To receive more information about the chosen patch, it is necessary to call `migrate_kubemarine --describe <patch identifier>`.

#### Migration Process

If called without arguments, `migrate_kubemarine` tries to apply all patches in the current tag.
Kubemarine applies the patches in a strict order, though it is possible to choose only a subset of patches or skip not necessary patches.
Use `migrate_kubemarine --force-apply <patches>` or `migrate_kubemarine --force-skip <patches>` correspondingly,
where, `<patches>` are the patch identifiers separated by comma.

## Upgrade Procedure

**Warnings**: 
* API versions `extensions/v1beta1` and `networking.k8s.io/v1beta1` are not supported starting from Kubernetes 1.22 and higher. Need to update ingress to the new API `networking.k8s.io/v1`. More info: https://kubernetes.io/docs/reference/using-api/deprecation-guide/#ingress-v122
* Before starting the upgrade, make sure you make a backup. For more information, see the section [Backup Procedure](#backup-procedure).
* The upgrade procedure only maintains upgrading from one `supported` version to the next `supported` version. For example, from 1.18 to 1.20 or from 1.20 to 1.21.
* Since Kubernetes v1.25 doesn't support PSP, any clusters with `PSP` enabled must be migrated to `PSS` **before the upgrade** procedure running. For more information see the [Admission Migration Procedure](#admission-migration-procedure). The migration procedure is very important for Kubernetes cluster. If the solution doesn't have appropriate description about what `PSS` profile should be used for every namespace, it is better not to migrate from PSP for a while.  

The upgrade procedure allows you to automatically update Kubernetes cluster and its core components to a new version. To do this, you must specify the `upgrade_plan` in the procedure config, and fill in the new version of the Kubernetes cluster you want to upgrade to. For example:

```yaml
upgrade_plan:
  - v1.18.8
  - v1.19.3
```

**Note**: Be sure to check the version string format and do not forget to specify the letter `v` at the beginning of the string.

**Note**: It is not possible to skip minor Kubernetes versions. For example, to upgrade from 1.18.8 to 1.20.2, you have to first upgrade to the intermediate 1.19.3 version.

After starting the upgrade procedure, the script validates the correctness of the entered upgrade plan. If it contains issues, the update does not start, and a message with the problem description is displayed. If there are no errors, the following log with loaded update plan is displayed:

```
Loaded upgrade plan: current ⭢ v1.16.12
Loading inventory file 'cluster.yaml'


------------------------------------------
UPGRADING KUBERNETES v1.18.8 ⭢ v1.19.3
------------------------------------------
```

The script upgrades Kubernetes versions one-by-one. After each upgrade, the `cluster.yaml` is regenerated to reflect the actual cluster state. Use the latest updated `cluster.yaml` configuration to further work with the cluster.

#### Upgrading Specific Nodes

**Note**: Kubemarine automatically determines already upgraded nodes and excludes them from the Kubernetes upgrade procedure. Use manual nodes specifying for updating in exceptional cases when the problem cannot be solved automatically. Also, if any of the nodes are not available, first remove the node from the cluster, instead of changing the list of nodes for the upgrade.

**Warning**: By manually specifying the nodes for the upgrade, you completely take control of yourself and bear all the consequences of an unsuccessful upgrade. 

In special cases, a situation may arise when you need to manually specify certain nodes that need to be upgraded. For such situations, a parameter, `upgrade_nodes`, is available in the procedure configuration. Within this parameter, list all the nodes that you want to upgrade. Specify the nodes in the same format in which they are specified in your main `cluster.yaml` config. 

For Example:

```yaml
upgrade_nodes:
  - name: worker-10
    address: 10.101.10.10
    internal_address: 192.168.101.10
    roles: [worker]
  - name: worker-11
    address: 10.101.10.11
    internal_address: 192.168.101.11
    roles: [worker]
```

Based on the example above, only the nodes `worker-10` and `worker-11` are updated, the rest are skipped.

**Note**: The nodes are excluded only from the Kubernetes upgrade. All other upgrade tasks like thirdparties, coredns, and so on are performed for all the nodes as they are. 

#### Nodes Saved Versions Before Upgrade

During the upgrade, a temporary file `/etc/kubernetes/nodes-k8s-versions.txt` is created on first control-plane node that saves the state and versions of the nodes prior to the initial upgrade.
If the procedure fails and certain nodes for the upgrade are not manually specified, the saved versions of the nodes before the upgrade are used to determine the initial state of the nodes.
In case of a successful upgrade of a node, the information about it is deleted from the state file so as to not upgrade it again.
If the entire update cycle completes successfully, this temporary file is deleted, and in further upgrades it is generated anew.
At the same time, there may be situations when this file interferes with a normal upgrade - in this case, you can erase it or use manually specified nodes for the upgrade.

#### Custom Settings Preservation for System Service

If the system service (`etcd`, `kube-apiserver`,`kube-controller`, `kube-scheduler`) configuration changes during the operation process, the changes should be reflected in the `kubeadm-config` configmap. Following is an example for `etcd`. Pay attention to the fact that the manifest file and configmap structure are different.

`/etc/kubernetes/manifests/etcd.yaml`:
```yaml
...
spec:
  containers:
  - command:
    - etcd
    - --heartbeat-interval=1000
    - --election-timeout=10000
...
```
`kubeadm-config` configmap:
```yaml
...
etcd:
  local:
    extraArgs:
      heartbeat-interval: "1000"
      election-timeout: "10000"
...
```

**Note**: All the custom settings for the system services should be properly reflected in the cluster.yaml (see [services.kubeadm parameters](Installation.md#kubeadm)) to be kept after upgrade.


#### Thirdparties Upgrade Section and Task

If the cluster is located in an isolated environment, it is possible to specify the custom paths to new thirdparties with the same syntax as in the `cluster.yaml` as shown in the following script:

```yaml
v1.24.0:
  thirdparties:
      /usr/bin/kubeadm:
        source: https://example.com/thirdparty.files/kubernetes/kubeadm/v1.24.0/bin/linux/amd64/kubeadm
      /usr/bin/kubelet:
        source: https://example.com/thirdparty.files/kubernetes/kubelet/v1.24.0/bin/linux/amd64/kubelet
      /usr/bin/kubectl:
        source: https://example.com/thirdparty.files/kubernetes/kubectl/v1.24.0/bin/linux/amd64/kubectl
      /usr/bin/calicoctl:
        source: https://example.com/thirdparty.files/projectcalico/calico/v3.22.2/calicoctl-linux-amd64
```

This configuration replaces the configuration contained in the current `cluster.yaml`.

#### Kubernetes Upgrade Task

This task is required to actually upgrade the Kubernetes cluster to the next version. The upgrade is performed node-by-node. On each node, the docker or containerd is upgraded, if required. After all the pods are drained from the node, the node is upgraded and finally returned to the cluster for scheduling.

By default, node drain is performed using `disable-eviction=True` to ignore the PodDisruptionBudget (PDB) rules. If you want to enforce PDB rules during the upgrade, set `disable-eviction` to False. However, in this case, the upgrade may fail if you are unable to drain the node due of PDB rules. `disable-eviction` works only for upgrades on Kubernetes versions >= 1.18. 
An example configuration to enforce PDB rules is as follows:

```yaml
upgrade_plan:
  - v1.18.8

disable-eviction: False # default is True
```

The upgrade procedure is always risky, so you should plan a maintenance window for this procedure. If you encounter issues during the Kubernetes cluster upgrade, refer to the [Troubleshooting guide](Troubleshooting.md#failures-during-kubernetes-upgrade-procedure).

**Note**: During the upgrade, some or all internal Kubernetes certificates are updated. Do not rely on upgrade procedure to renew all certificates. Check the certificates' expiration using the `cert_renew` procedure for every 3 months independently of the upgrades
and plan the certificates' renewal accordingly.

#### CoreDNS Upgrade Task

This task is executed to restore the required CoreDNS configuration.

**Warning**: To prevent the loss of the modified CoreDNS configuration (in case the configuration was modified by the cloud administrator and etc) - you must specify this CoreDNS configuration in the `cluster.yaml`, otherwise the configuration will be lost.

#### Packages Upgrade Section and Task

This inventory section contains the configuration to upgrade custom and system packages, such as docker, containerd, haproxy, and keepalived. The system packages are upgraded by default, if necessary. You can influence the system packages' upgrade and specify custom packages for the upgrade/installation/removal using the `packages` section as follows:

```yaml
v1.18.8:
  packages:
    remove:
      - curl
    install:
      - unzip
      - policycoreutils-python
    upgrade:
      - openssl
    associations:
      docker:
        package_name:
          - docker-ce-cli-19.03*
          - docker-ce-19.03*
```

The requested actions for custom packages are performed in the `packages` task. The configuration from the procedure inventory replaces the configuration specified in the `cluster.yaml`. If you do not want to lose the packages specified in the `cluster.yaml`, then it is necessary to copy them to the procedure inventory.

By default, it is not required to provide information about system packages through associations. They are upgraded automatically as required. You can provide this information if you want to have better control over system packages' versions, such as docker. Also, you have to explicitly provide system packages' information if you have specified this information in the `cluster.yaml`. It is because in this case, you take full control over the system packages and the defaults do not apply. The provided configuration for system packages is merged with configuration in the `cluster.yaml`.

**Note**: The system packages are updated in separate tasks. For example, the container runtime (docker/containerd) is upgraded during the Kubernetes upgrade.

**Note**: During the container runtime upgrade, the containers may be broken, so all containers on the node are deleted after the upgrade.
Kubernetes re-creates all the pod containers. However, your custom containers may be deleted, and you need to start them manually.

#### Plugins Upgrade Section and Task

This task is required to upgrade OOB plugins and specified user plugins. The OOB plugins are upgraded automatically. You can also configure your own plugins for the upgrade as follows:

```yaml
v1.18.10:
  plugins:
    example-plugin:
      installation:
        procedures:
          - template:
              source: /var/data/template.yaml.j2
              destination: /etc/example/configuration.yaml
              apply_required: true
              sudo: true
              destination_groups: ['control-plane']
              destination_nodes: ['worker-1']
              apply_groups: None
              apply_nodes: ['control-plane-1', 'worker-1']
              apply_command: 'testctl apply -f /etc/example/configuration.yaml'
```

After applying, this configuration is merged with the plugins' configuration contained in the current `cluster.yaml`. Only the `installation` section for each plugin is overwritten, if specified.

**Note**: The plugins should be idempotent and it should be possible to install them several times. Also, note that plugins are installed over previously installed plugins, so they should perform the necessary clean-ups.

**Note**: If you have changed images for any of the OOB plugins in the `cluster.yaml`, it is required to explicitly specify new images in the procedure inventory for that particular plugin. The configuration format for OOB plugins is the same.

### Upgrade Procedure Tasks Tree

The `upgrade` procedure executes the following sequence of tasks:

* verify_upgrade_versions
* thirdparties
* prepull_images
* kubernetes
* kubernetes_cleanup
* packages
* upgrade_containerd
* plugins
* overview

## Backup Procedure

**Note**: Before starting the backup, make sure all nodes are online and accessible.

The backup procedure automatically saves the following entities:
* ETCD snapshot
* Files and configs from cluster nodes
* Kubernetes resources

As a result of the procedure, you receive an archive with all the stored objects inside. The archive has approximately the following structure inside:

```text
backup-Jan-01-21-09-00-00.tar.gz
├── descriptor.yaml
├── cluster.yaml
├── ansible-inventory.ini
├── etcd.db
├── kubernetes_resources
│   ├── apiservices.apiregistration.k8s.io.yaml
│   ├── blockaffinities.crd.projectcalico.org.yaml
│   ├── ...
│   ├── podsecuritypolicies.policy.yaml
│   └── priorityclasses.scheduling.k8s.io.yaml
│   ├── default
│   │   ├── endpoints.yaml
│   │   ├── endpointslices.discovery.k8s.io.yaml
│   │   ...
│   │   ├── serviceaccounts.yaml
│   │   └── services.yaml
│   ├── ingress-nginx
│   │   ├── configmaps.yaml
│   │   ├── controllerrevisions.apps.yaml
│   │   ...
│   │   ├── secrets.yaml
│   │   └── serviceaccounts.yaml
│   ├── kube-node-lease
│   │   ├── leases.coordination.k8s.io.yaml
│   │   ├── secrets.yaml
│   │   └── serviceaccounts.yaml
│   ├── kube-public
│   │   ├── configmaps.yaml
│   │   ├── rolebindings.rbac.k8s.io.yaml
│   │   ...
│   │   ├── secrets.yaml
│   │   └── serviceaccounts.yaml
│   ├── kube-system
│   │   ├── configmaps.yaml
│   │   ├── controllerrevisions.apps.yaml
│   │   ...
│   │   ├── serviceaccounts.yaml
│   │   └── services.yaml
│   └── kubernetes-dashboard
│       ├── configmaps.yaml
│       ├── deployments.apps.yaml
│       ...
│       ├── serviceaccounts.yaml
│       └── services.yaml
└── nodes_data
    ├── balancer-1.tar.gz
    ├── control-plane-1.tar.gz
    ├── control-plane-2.tar.gz
    └── control-plane-3.tar.gz
```

### Backup Procedure Parameters

**Note**: There are some examples located in [procedure.yaml examples](../examples/procedure.yaml).

By default, no parameters are required. However, if necessary, you can specify custom.

#### backup_location Parameter

By default, the backup is placed into the workdirectory. However, if you want to specify a different location, you can specify it through `backup_location` parameter.
You can specify two types of path in it:
* The full path of the file, including the name. In this case, the file is saved to the specified path with the name you specified.
* Full path to the directory, without file name. In this case, the file is saved to the directory you specified, with the default name that contains the timestamp of the backup. For example:

```
  /home/centos/backup-{cluster_name}-20201214-162731.tar.gz
```

#### etcd Parameters

You can specify custom parameters for ETCD snapshot creation task. The following options are available:

* `source_node` - the name of the node to create snapshot from. The node must be a control-plane and have a ETCD data located on it.
* `certificates` - ETCD certificates for `etcdctl` connection to ETCD API. You can specify some certificates, or specify them all. You must specify the paths of certificates on the node from which the copy is made.

Parameters example:

```yaml
backup_plan:
  etcd:
    source_node: control-plane-1
    certificates:
      cert: /etc/kubernetes/pki/etcd/server.crt
      key: /etc/kubernetes/pki/etcd/server.key
      cacert: /etc/kubernetes/pki/etcd/ca.crt
```

#### Nodes Parameter

By default, the following files are backed up from all nodes in the cluster:

* /etc/resolv.conf
* /etc/hosts
* /etc/chrony.conf
* /etc/selinux/config
* /etc/systemd/system/kubelet.service
* /etc/docker/daemon.json
* /etc/containerd/config.toml
* /etc/crictl.yaml  
* /etc/haproxy/haproxy.cfg
* /etc/systemd/system/{haproxy_service_name}.service.d/{haproxy_service_name}.conf
* /etc/keepalived/keepalived.conf
* /etc/systemd/system/{keepalived_service_name}.service.d/{keepalived_service_name}.conf
* /usr/local/bin/check_haproxy.sh
* /etc/yum.repos.d/
* /etc/modules-load.d/
* /etc/audit/rules.d/
* /etc/kubernetes/
* /var/lib/kubelet/pki/

**Note**: If the file does not exist on the node, it is skipped without error.

**Note**: It is possible to backup not only files, but also directories.

If you need to add additional files for backup, or disable the default ones, you can specify this in the parameter `node` via key-value, where the key is the full file or directory path, and the value is the enable or exclude indicator. For example:

```yaml
backup_plan:
  nodes:
    /etc/resolv.conf: True
    /root: True
    /etc/hosts: False
```

#### Kubernetes Parameter

The procedure exports all available Kubernetes resources from the cluster to yaml files. There are two types of resources - namespaced and non-namespaced. If you need to restrict resources for export, you can specify which ones you need.

**Note**: If the specified resource is missing, it is skipped without an error.

For the namespaced resources, you can specify the namespaces from which to export, as well as the full names of the resources to be exported. For example:
```yaml
backup_plan:
  kubernetes:
    namespaced_resources:
      namespaces:
        - default
        - kube-system
      resources:
        - secrets
        - services
        - serviceaccounts
```

Moreover, if you need to export everything, you can specify the special word `all`, as is follows:
```yaml
backup_plan:
  kubernetes:
    namespaced_resources:
      namespaces: all
      resources: all
```

For the non-namespaced resources, you can specify only full names of the resources to be exported. For example:

```yaml
backup_plan:
  kubernetes:
    nonnamespaced_resources:
      - secrets
      - services
      - serviceaccounts
```

Another example:
```yaml
backup_plan:
  kubernetes:
    nonnamespaced_resources: all
```

### Backup Procedure Tasks Tree

The `backup` procedure executes the following sequence of tasks:

* verify_backup_location
* export
  * inventory
    * cluster_yaml
    * ansible_inventory
  * lists
    * rpms
    * hostname
  * nodes
  * etcd
  * cluster_version
  * kubernetes
* make_descriptor
* pack


## Restore Procedure

**Note**: Before starting the restore, make sure that all nodes are online and accessible.

**Note**: the topology of the cluster being restored must be the same as the topology of the cluster from which the backup was created. Everything should be the same, down to the names and addresses of the nodes, their amounts and roles. If they differ, then it is recommended to perform manual recovery using the backed up Kubernetes resources from your backup archive.

**Note**: It is not necessary to define cluster.yaml for the restore procedure. In case of a missing or empty cluster, the yaml is retrieved from the backup archive.

The restore procedure automatically restores the following parts of the cluster:

* Thirdparties
* Nodes files and configs
* ETCD database

After recovery, the procedure reboots all cluster nodes.

### Restore Procedure Parameters

**Note**: There are some examples located in [procedure.yaml examples](../examples/procedure.yaml).

To start the procedure, you must mandatory specify `backup_location` parameter. Other parameters are optional, if necessary, you can also specify them.


#### backup_location Parameter

You need to specify the required path to the file with the backup - the recovery is performed from it.

Example:

```
backup_location: /home/centos/backup-{cluster_name}-20201214-162731.tar.gz
```

#### etcd Parameters

By default, ETCD restore does not require additional parameters, however, if required, the following are supported:

* image - the full name of the ETCD image, including the registry address. On its basis, the restoration is performed.
* certificates - ETCD certificates for `etcdctl` connection to ETCD API. You can specify some certificates, or specify them all. Certificates should be presented on all nodes.

#### Thirdparties Parameter

The procedure recovers thirdparties based on the `cluster.yaml`. If rpm thirdparties outdated or incorrect, specify the correct ones in this section, in the same format. For example:

```yaml
restore_plan:
  thirdparties:
    /usr/bin/kubeadm:
      source: https://storage.googleapis.com/kubernetes-release/release/v1.18.8/bin/linux/amd64/kubeadm
    /usr/bin/kubelet:
      source: https://storage.googleapis.com/kubernetes-release/release/v1.18.8/bin/linux/amd64/kubelet
    /usr/bin/kubectl:
      source: https://storage.googleapis.com/kubernetes-release/release/v1.18.8/bin/linux/amd64/kubectl
    /usr/bin/calicoctl:
      source: https://github.com/projectcalico/calicoctl/releases/download/v3.14.1/calicoctl-linux-amd64
```

**Note**: The version must match the version of Kubernetes indicated in the `cluster.yaml`.


### Restore Procedure Tasks Tree

The `restore` procedure executes the following sequence of tasks:

* prepare
  * unpack
  * verify_backup_data
  * stop_cluster
* restore
  * thirdparties
* import
  * nodes
  * etcd
* reboot
* overview


## Add Node Procedure

The `add_node` procedure allows you to add new nodes to an existing Kubernetes cluster. It is possible to add several nodes at a time.
Each node can have different combination of roles.

The procedure works as shown in the following table:

|Case|Expected Result|Important Note|
|---|---|---|
|Add load balancer|A new load balancer is configured. If `vrrp_ip` is present, then all the Keepalived nodes are reconfigured and restarted.|Kubernetes and Keepalived installations should not start.|
|Add load balancer + Keepalived|A new load balancer is configured. Keepalived is installed and configured on all the load balancers.|Kubernetes installation should not start.|
|Add control-plane|Kubernetes is installed only on a new node. A new control-plane is added to the Kubernetes cluster, and all Haproxy nodes are reconfigured and restarted.|Haproxy installation should not start.|
|Add worker|Kubernetes is installed only on a new node. A new worker is added to the Kubernetes cluster, and all Haproxy nodes are reconfigured and restarted.|Haproxy installation should not start.|

Also pay attention to the following:

* Thirdparties, if any, should be installed only on new nodes. They should not be installed or updated on other nodes.
* Packages should be installed only on new nodes, and can be upgraded if the upgrade is available. Nodes that are already present in the cluster should not install or update the packages. Before running the procedure, refer to the details about the `cache_versions` option under `associations` section in the installation procedure. 
* Configs should be generated and applied only to new nodes. The only exceptions are balancers and Keepalived.
* Plugins are not reinstalled.
* System configurations like `selinux`, `modprobe`, `sysctl`, and others should be verified and configured only on new nodes.
* Only new nodes can be rebooted.
* The file `/etc/hosts` is updated and uploaded to all nodes in the cluster.

**Note**: It is not possible to change a node's role by adding an existing node again with a new role. You have to remove the node and add it again.

**Warning**: To prevent the loss of the modified CoreDNS configuration (in case the configuration was modified by the cloud administrator and etc) - you must specify this CoreDNS configuration in the `cluster.yaml`, otherwise the configuration will be lost.

### Configuring Add Node Procedure

The `nodes` configuration format for specifying new nodes is the same as that of the installation procedure. For more information, refer to [Kubemarine Inventory Nodes](Installation.md#nodes) section in _Kubemarine Installation Procedure_.

The following example demonstrates the configuration of two nodes for adding:

```yaml
nodes:
  - name: "lb"
    internal_address: "192.168.0.1"
    roles: ["balancer"]
  - name: "control-plane"
    internal_address: "192.168.0.2"
    roles: ["control-plane"]
```

**Note**:

* The connection information for new nodes can be used from defaults as described in the [Kubemarine Inventory Node Defaults](Installation.md#node_defaults) section in _Kubemarine Installation Procedure_. If the connection information is not present by default, define the information in each new node configuration.
* You can add the `vrrp_ips` section to **procedure.yaml** if you intend to add the new `balancer` node and have previously not configured the `vrrp_ips` section.

### Add Node Tasks Tree

The `add_node` procedure executes the following sequence of tasks:

* prepare
  * check
    * sudoer
    * system
    * cluster_installation
  * dns
    * resolv_conf
    * etc_hosts
  * ntp
    * chrony
  * package_manager
    * configure_yum
    * manage_packages
  * system
    * setup_selinux
    * disable_firewalld
    * disable_swap
    * modprobe
    * sysctl
    * audit
  * **cri**
    * **install** 
    * **configure**
  * thirdparties
* deploy
  * loadbalancer
    * haproxy
      * install
      * configure
    * keepalived
      * install
      * configure
  * kubernetes
    * reset
    * install
    * init (as join)
    * wait_for_nodes
* overview

## Remove Node Procedure

The `remove_node` procedure removes nodes from the existing Kubernetes cluster. It is possible to remove several nodes with different combination of roles at a time. 

The procedure works as follows:

|Case|Expected Result|Important Note|
|---|---|---|
|Remove load balancer|Haproxy and Keepalived are disabled on removed nodes. Keepalived is reconfigured on all balancers.|Keepalived installation should not start.|
|Remove control-plane|Kubernetes node is deleted from the cluster and Haproxy is reconfigured on all balancers.|Haproxy and Keepalived installation should not start. Keepalived should not be reconfigured.|
|Remove worker|Kubernetes node is deleted from the cluster and Haproxy is reconfigured on all balancers.|Haproxy and Keepalived installation should not start. Keepalived should not be reconfigured.|

Also pay attention to the following:

* If `vrrp_ip` is not used by any node after nodes removal, then the `vrrp_ip` is removed from **cluster.yaml**.
* The file `/etc/hosts` is updated and uploaded to all remaining nodes in the cluster. The control plane address may change.
* This procedure only removes nodes and does not restore nodes to their original state. Packages, configurations, and Thirdparties are also not deleted.

Removing a node from a Kubernetes cluster is done in the following order:

1. Pods are gracefully evacuated.
1. The ETCD member is stopped and removed from the ETCD cluster.
1. Kubelet is stopped.
1. ETCD and Kubernetes data is deleted.
1. Containers are stopped and deleted. Images are deleted and container runtime is entirely pruned. 
1. Kubernetes node is deleted from the Kubernetes cluster.

**Warning**: To prevent the loss of the modified CoreDNS configuration (in case the configuration was modified by the cloud administrator and etc) - you must specify this CoreDNS configuration in the `cluster.yaml`, otherwise the configuration will be lost.

### Configuring Remove Node Procedure

To remove nodes, it is possible to use the configuration format similar to installation or adding. For more information, refer to [Kubemarine Inventory Nodes](Installation.md#nodes) section in _Kubemarine Installation Procedure_.

For example:

```yaml
nodes:
  - name: "lb"
    internal_address: "192.168.0.1"
    roles: ["balancer"]
  - name: "control-plane"
    internal_address: "192.168.0.2"
    roles: ["control-plane"]
```

However, it is allowed to use a simple configuration, where only the node `name` is present.

For example:

```yaml
nodes:
  - name: "lb"
  - name: "control-plane"
```

### Remove Node Tasks Tree

The `remove_node` procedure executes the following sequence of tasks:

* loadbalancer
  * remove
    * haproxy
    * keepalived
  * configure
    * haproxy
    * keepalived
* update_etc_hosts
* remove_kubernetes_nodes
* overview

## Operating System Migration

To change the operating system on an already running cluster:

1. Start Kubemarine IAAS and PAAS checks, make sure that the cluster is operating correctly and without any problems.
1. Backup the entire cluster and virtual machine snapshots.
1. Run the Remove node procedure for the node you want to migrate with an old OS.
1. Backup/restore/migrate service-specific data from the old node to a new one.
1. Run the Add node procedure for the node you are migrating with the new OS. The old node can be redeployed with the new OS, or another with a new OS used.
1. Start Kubemarine IAAS and PAAS checks, make sure all services, pods, entire cluster are healthy and running correctly.
1. If something is not functioning correctly in the cluster, manually correct it before resuming.
1. Start the migration for the next node, and migrate all the remaining nodes.
1. After the migration finished, manually replace all OS-specific information in your `cluster.yaml`: repositories, packages, associations, if any. Also pay attention to their versions. In further procedures, use only the new inventory instead of the old one.

**Note**: It is possible to migrate the OS removing/adding groups of nodes, not only for a single node. However, be careful with the selected group of nodes - incorrectly selected nodes for removal or their amount can damage the cluster or lead it to an unusable state. Select the nodes at your discretion.

**Warning**: It is necessary to complete the procedure and completely migrate all nodes to a single operating system. The cluster and services can exist on different operating systems, but if you need to immediately perform any maintenance procedure, Kubemarine does not allow you to do this, since the cluster is in an inconsistent state with another maintenance procedure not yet completed.

**Warning**: In case when you use custom associations, you need to specify them simultaneously for all types of operating systems. For more information, refer to the [associations](Installation.md#associations) section in the _Kubemarine Installation Procedure_.

## Manage PSP Procedure

The manage PSP procedure allows you to change PSP configuration on an already installed cluster. Using this procedure, you can:
* Add/delete custom policies
* Enable/disable OOB policies
* Enable/disable admission controller 

Manage PSP procedure works as follows:
1. During this procedure the custom policies specified for deletion are deleted.
   Then the custom policies specified for addition are added.
2. If OOB policies are reconfigured or admission controller is reconfigured, then all OOB policies are recreated
   as configured in the `cluster.yaml` and `procedure.yaml`. The values from `procedure.yaml` take precedence.
   If admission controller is disabled, then all OOB policies are deleted without recreation.
3. If the admission controller is reconfigured in `procedure.yaml`, then `kubeadm` configmap and `kube-apiserver` manifest is updated accordingly. 
4. All Kubernetes nodes are `drain-uncordon`ed one-by-one and all daemon-sets are restarted to restart all pods (except system) in order to re-validate pods specifications.

### Configuring Manage PSP Procedure

To manage PSPs on existing cluster, use the configuration similar to PSP installation, except the
`custom-policies` is replaced by `add-policies` and `delete-policies` as follows:

```yaml
psp:
  pod-security: enabled/disabled
  oob-policies:
    default: enabled/disabled
    host-network: enabled/disabled
    anyuid: enabled/disabled
  add-policies:
    psp-list: []
    roles-list: []
    bindings-list: []
  delete-policies:
    psp-list: []
    roles-list: []
    bindings-list: []
```

For example, if admission controller is disabled on existing cluster and you want to enable it, without enabling
`host-network` OOB policy, you should specify the following in the `procedure.yaml` file:

```yaml
psp:
  pod-security: enabled
  oob-policies:
    host-network: disabled
```

To configure `add-policies` and `delete-policies`, use the configuration format similar to `custom-policies`. For more information, refer to the [Configuring Custom Policies](Installation.md#configuring-custom-policies) section in the _Kubemarine Installation Procedure_.

**Note**: The OOB plugins use OOB policies, so disabling OOB policy breaks some OOB plugins. 
To avoid this, you need to specify custom policy and bind it using `ClusterRoleBinding` to the `ServiceAccout` plugin.

### Manage PSP Tasks Tree

The `manage_psp` procedure executes the following sequence of tasks:

1. delete_custom
2. add_custom
3. reconfigure_oob
4. reconfigure_plugin
5. restart_pods

## Manage PSS Procedure

The manage PSS procedure allows:
* enable/disable PSS
* change default settings
* change exemptions
* set PSS labels on namespaces

### Configure Manage PSS Procedure

To manage PSS on existing cluster one should configure `procedure.yaml` similar the following:

```yaml
pss:
  pod-security: enabled/disabled
  defaults:
    enforce: privileged/baseline/restricted
    enforce-version: latest
    audit: privileged/baseline/restricted
    audit-version: latest
    warn: privileged/baseline/restricted
    warn-version: latest
  exemptions:
    usernames: ["example-user1", "example-user2"]
    runtimeClasses: ["example-class-1", "example-class-2"]
    namespaces: ["kube-system", "example-namespace-1", "example-namespace-2"]
  namespaces:
    - example-namespace-1
    - example-namespace-2:
        enforce: privileged/baseline/restricted
        enforce-version: latest
        audit: privileged/baseline/restricted
        audit-version: latest
        warn: privileged/baseline/restricted
        warn-version: latest
    - example-namespace-3
    - example-namespace-4
  namespaces_defaults:
    enforce: privileged/baseline/restricted
    enforce-version: latest
    audit: privileged/baseline/restricted
    audit-version: latest
    warn: privileged/baseline/restricted
    warn-version: latest
restart-pods: false
```

The following sections are optional: `defaults`, `exemptions`, `namespaces`. The `namespaces` section describes the list of 
namespaces that will be labeled during the maintenance procedure. The `restart-pods` options enforce restart all pods in cluster.
The `namespaces_defaults` option is useful for bulk labels setting. In case of `namespaces_defaults` is set labels in `namespaces` 
section may be omitted. The labels from `namespaces_defaults` will be applied on namespaces list from `namespaces` then any labels 
from particular namespaces will be applied.

**Warnings**:
* Be careful with the `exemptions` section it may cause cluster instability.
* Do not delete `kube-system` namespace from `exemptions` list without strong necessity.
* The PSS labels in namespaces for KubeMarine supported plugins ('nginx-ingress-controller', 'local-path-provisioner', 
'kubernetes-dashboard' etc) will be deleted during the procedure in case of using `pod-security: disabled`
* Be careful with the `restart-pods: true` options it drains nodes one by one and may cause cluster instability. The best way to 
restart pods in cluster is a manual restart according to particular application. The restart procedure should consider if the 
application is stateless or stateful. Also shouldn't use `restart-pod: true` option if [Pod Disruption Budget](https://kubernetes.io/docs/tasks/run-application/configure-pdb/) is configured.
* Pay attention to the fact that for Kubernetes versions higher than v1.23 the PSS option implicitly enabled by default in 
`kube-apiserver` [Feature Gates](https://kubernetes.io/docs/reference/command-line-tools-reference/feature-gates/). Therefor all PSS labels on namespaces should be deleted during the maintenance procedure so as not to face unpredictable cluster behavior.

### Manage PSS Tasks Tree

The `manage_pss procedure executes the following sequence of tasks:

1. check_inventory
2. delete_default_pss
3. apply_default_pss
4. restart_pods_task

## Reboot Procedure

This procedure allows you to safely reboot all nodes in one click. By default, all nodes in the cluster are rebooted. Gracefully reboot is performed only if installed Kubernetes cluster is detected on nodes. You can customize the process by specifying additional parameters.

### graceful_reboot Parameter

The parameter allows you to forcefully specify what type of reboot to perform. Possible values:

* `False` - All cluster nodes are forced to restart at the same time and immediately. This is a quick operation. If you have a cluster installed, this causes it to be temporarily unavailable.
* `True` - All cluster nodes are rebooted, pods drained to other nodes and rebooted one after another, after which the pods are scheduled back to the nodes. This is a very long operation. This procedure should not cause the cluster to be unavailable, but may slow down some applications in the cluster.

Example:

```yaml
graceful_reboot: False
```

### Nodes Parameter

This parameter allows you to specify which nodes should be rebooted. Other nodes are not affected. In this parameter, you must specify a list of node names, as is follows:

```yaml
nodes:
  - name: control-plane-1
  - name: control-plane-2
  - name: control-plane-3
```


## Certificate Renew Procedure

The `cert_renew` procedure allows you to renew some certificates on an existing Kubernetes cluster. 

For Kubernetes, most of the internal certificates could be updated, specifically: 
`apiserver`, `apiserver-etcd-client`, `apiserver-kubelet-client`, `etcd-healthcheck-client`, `etcd-peer`, `etcd-server`,
`admin.conf`, `controller-manager.conf`, `scheduler.conf`, `front-proxy-client`. 
Certificate used by `kubelet.conf` by default is updated automatically by Kubernetes, 
link to Kubernetes docs regarding `kubelet.conf` rotation: https://kubernetes.io/docs/tasks/tls/certificate-rotation/#understanding-the-certificate-rotation-configuration.

**Note**: Serving kubelet certificate `kubelet.crt` is updated forcefully by this procedure each time it runs.

**Note**: Each time you run this procedure, kubelet and all control plane containers are restarted.

**Note**: CA certificates cannot be updated automatically and should be updated manually after 10 years.

For nginx-ingress-controller, the config map along with the default certificate is updated with a new certificate and key. The config map update is performed by plugin re-installation.

The `cert_renew` procedure also allows you to monitor Kubernetes internal certificates expiration status.

### Configuring Certificate Renew Procedure

#### Configuring Certificate Renew Procedure For nginx-ingress-controller
To update the certificate and key for `nginx-ingress-controller`, use the following configuration:

```yaml
nginx-ingress-controller:
  data:
    cert: |
      -----BEGIN CERTIFICATE-----
      ...(skipped)...
      -----END CERTIFICATE-----
    key: |
      -----BEGIN RSA PRIVATE KEY-----
      ...(skipped)...
      -----END RSA PRIVATE KEY-----
```

Similar to the plugin configuration, you can either use the data format or the paths format.
For more information about these formats, refer to the [nginx-ingress-controller](Installation.md#nginx-ingress-controller) section in the _Kubemarine Installation Procedure_.

#### Configuring Certificate Renew Procedure For Kubernetes Internal Certificates
To update internal Kubernetes certificates you can use the following configuration:
```yaml
kubernetes:
  cert-list:
    - apiserver
    - apiserver-etcd-client
    - apiserver-kubelet-client
    - etcd-healthcheck-client
    - etcd-peer
    - etcd-server
    - admin.conf
    - controller-manager.conf
    - scheduler.conf
    - front-proxy-client
```
Above list contains all possible certificates for update. You can pick all or some of them, as you need.
Alternatively to specifying the full list, you can use shorter form:
```yaml
kubernetes:
  cert-list:
    - all
```

### Certificate Renew Tasks Tree

The `cert_renew` procedure executes the following sequence of tasks: 

1. kubernetes
2. nginx_ingress_controller
3. certs_overview

## Migration Cri Procedure

The `migrate_cri` procedure allows you to migrate from Docker to Containerd.

**Note**: This procedure consults `/etc/fstab` to see if separate disk is used for docker directory `/var/lib/docker`.
If there is such disk, it will be **cleared** and re-mounted to `/var/lib/containerd`.

**Warning**: This procedure works only in one direction.

**Warning**: If for some reason, the migration to Containerd has been executed on an environment where Containerd was already used as Cri, Kubernetes dashboard may be unavailable. To resolve this issue, restart the pods of the ingress-nginx-controller service.

**Warning**: The migration procedure removes the docker daemon from all nodes in the cluster.

### migrate_cri Parameters

The following sections describe the `migrate_cri` parameters.

#### cri Parameter

In this parameter, you should specify `containerRuntime: containerd` and the configuration for it.

**Note**: This parameter is mandatory. An exception is raised if the parameter is absent.

Example for CLI:

```yaml
cri:
  containerRuntime: containerd
  containerdConfig:
    plugins."io.containerd.grpc.v1.cri":
      sandbox_image: k8s.gcr.io/pause:3.2
    plugins."io.containerd.grpc.v1.cri".registry.mirrors."artifactory.example.com:5443":
      endpoint:
      - https://artifactory.example.com:5443
```

#### yum-repositories Parameter

This parameter allows you to specify a new repository from where containerd could be downloaded.

**Note**: This parameter is optional.

Example:

```yaml
yum:
  repositories:
    test-repo:
      name: repo-name
      enabled: 1
      gpgcheck: 0
      baseurl: http://example.com/misc/epel/7/x86_64/
```

#### packages-associations Parameter

This parameter allows you to specify an association for containerd, thus you could set a concrete version which should be installed from the allowed repositories.

**Note**: This parameter is optional.

Example:

```yaml
packages:
  associations:
    containerd:
      executable_name: 'containerd'
      package_name: 'containerd.io-1.4.*'
      service_name: 'containerd'
      config_location: '/etc/containerd/config.toml'
```

#### Thirdparties Parameter

This parameter allows you to specify the link to a concrete version of a crictl third-party. In the absence of this parameter, crictl is downloaded from Github/registry in case you ran the procedure from CLI. 

**Note**: This parameter is optional.

Example:

```yaml
thirdparties:
  /usr/bin/crictl.tar.gz:
    source: https://github.com/kubernetes-sigs/cri-tools/releases/download/v1.20.0/crictl-v1.20.0-linux-amd64.tar.gz
```


### Procedure Execution Steps

1. Verify and merge all the specified parameters into the inventory.
2. Install and configure containerd and podman.
3. Install crictl.
4. Implement the following steps on each control-plane and worker node by node. 
    1. Drain the node.
    2. Update configurations on the node for migration to containerd.
    3. Move the pods on the node from the docker's containers to those of containerd.
    4. Uncordon the node.

**Warning**: Before starting the migration procedure, verify that you already have the actual claster.yaml structure. The services.docker scheme is deprecated. 

## Admission Migration Procedure

Since Kubernetes v1.20 Pod Security Policy (PSP) has been deprecated and will be delete in Kubernetes 1.25 the migration procedure 
from PSP to  another solution is very important. KubeMarine supports Pod Security Standards (PSS) by default as a replacement PSP.
The most important step in the procedure is to define the PSS profiles for particular namespace. PSS has only three feasible options:
`privileged`, `baseline`, `restricted` that should be matched with PSP. It's better to use more restrictive the PSS profile 
for namespace. For proper matching see the following articles:
* [Migrate from PodSecurityPolicy](https://kubernetes.io/docs/tasks/configure-pod-container/migrate-from-psp/)
* [Pod Security Standards](https://kubernetes.io/docs/concepts/security/pod-security-standards/)

**Notes**: 
* KubeMarine predefined PSP such as 'oob-anyuid-psp', 'oob-host-network-psp', 'oob-privileged-psp' match with 'privileged' PSS profile and 'oob-default-psp' matches with 'restricted' PSS profile.
* Before running the migration procedure, be sure that all applications in Kubernetes cluster match with prerequisites:
[Application prerequisites](https://github.com/Netcracker/KubeMarine/blob/main/documentation/Installation.md#application-prerequisites)

### Procedure Execution Steps


1. Verify that Kubernetes cluster has version v1.23+
2. Match the PSP permission to PSS and define the PSS profile for each namespace in cluster according to the notes above. 
3. Run the `manage_psp` procedure with `pod-security: disabled` option, ensure `admission: psp` is set in `cluster.yaml` preliminary. The example of `cluster.yaml` part is the following:
```yaml
...
rbac:
  admission: psp
  psp:
    pod-security: enabled
...
```

The example of `procedure.yaml` is the following:
```yaml
psp:
  pod-security: disabled
```

4. Verify if the applications in the cluster work properly.
5. Set the `admission: pss` options in `cluster.yaml`. An example of the `cluster.yaml` part is as follows:

```yaml
...
rbac:
  admission: pss
  pss:
    pod-security: disabled
...
```

6. Create the `procedure.yaml` for `migrate_pss` and fill in `namespaces` subsection in `pss` section in procedure file. The example of `procedure.yaml` is the following:

```yaml
pss:
  pod-security: enabled
  namespaces:
    - namespace_1
    - namespace_2:
      enforce: "baseline"
    - namespace_3
  namespaces_defaults:
    enforce: "privileged"
    enforce-version: latest
restart-pods: false
```

7. Run the `manage_pss` procedure with `restart-pods: true` option if it is applicable for solution
8. Restart pods in all namespaces if `restart-pods: false` option was used on previous step
9. Verify if the applications in cluster work properly

It's possible to switch off `PSS` on dev environment for some reason. In this case migration procedure become shorter and steps #6,7,8 should be skipped.

# Procedure Execution

The following sections describe the execution of procedures using CLI. 

## Procedure Execution from CLI

The command line executive for maintenance procedures has the same parameters as the installation executive. For more details, refer to the [Installing Kubernetes Using CLI](Installation.md#installation-of-kubernetes-using-cli) section in _Kubemarine Installation Procedure_.

The following features described in the _Kubemarine Installation Procedure_ are also available for maintenance procedures:

* [Custom Inventory File Location](Installation.md#custom-inventory-file-location)
* [Tasks List Redefinition](Installation.md#tasks-list-redefinition)
* [Ansible Inventory](Installation.md#ansible-inventory)
* [Dump Files](Installation.md#dump-files)

For maintenance procedures, it is mandatory to provide procedure-specific **procedure.yaml** configuration as positional argument, in addition to an ordinary **cluster.yaml** cluster inventory. You can redefine the tasks list for execution/exclusion according to the selected procedure Tasks Tree. For more information, refer to the [Tasks List Redefinition](Installation.md#tasks-list-redefinition) section in _Kubemarine Installation Procedure_.

Also it is possible to get the list of supported options and their meaning by executing the maintenance procedure with `--help` flag.

**Note**: After the maintenance procedure is completed, you can find the updated inventory files in place of the old ones. After each procedure, the old version of **cluster.yaml** is backed up to `dump/cluster.yaml_mm-dd-yyyy-hh:MM:ss`.

An example for running `add_node` procedure without the **cluster.yaml** definition is as follows:

```bash
kubemarine add_node procedure.yaml
```

It is used from the current location.

An example for running `remove_node` procedure with explicit **cluster.yaml** is as follows:

```bash
kubemarine remove_node procedure.yaml --config="${PATH_TO_CONFIG}/cluster.yaml"
``` 

An example for running the `add_node` procedure with overridden tasks is as follows:

```bash
kubemarine add_node procedure.yaml --tasks="deploy" --exclude="deploy.loadbalancer"
```

## Logging

Kubemarine has the ability to customize the output of logs, as well as customize the output to a separate file or graylog.
For more information, refer to the [Configuring Kubemarine Logging](Logging.md) guide.

## Inventory preservation

The Kubemarine collects information about each `successful` procedure operation with the cluster and stores it on all master nodes under the following path:
```
/etc/kubemarine/procedure/`<timestamp_procedure-name>`/
```
The list of preserved information:
```yaml
cluster.yaml
version
dump/
  cluster.yaml
  cluster_initial.yaml
  procedure.yaml
  cluster_finalized.yaml
  cluster_precompiled.yaml
  procedure_parameters
```

Description of the following files:
* cluster.yaml - input cluster inventory
* version -  Kubemarine version.
* procedure_parameters - list of finished tasks.


## Additional Parameters

The Kubernetes cluster has the following additional parameters.

### Grace Period and Drain Timeout

The `remove_nodes` and `upgrade` procedures perform pods' draining before next actions. The pods' draining gracefully waits for the pods' migration to other nodes, before killing them. It is possible to modify the time to kill using the `grace_period` parameter in the **procedure.yaml** as follows (time in seconds):

```yaml
grace_period: 180
```

**Note**: To disable the `grace_period` parameter, simply set the value to "0".

Also, these procedures wait for the pods' killing. This waiting time also is configurable with the `drain_timeout` parameter in the **procedure.yaml** as follows (time in seconds):

```yaml
drain_timeout: 260
```

### Images Prepull

For the `add_nodes` and `upgrade` procedures, an images prepull task is available. This task prepulls images on specified nodes, but separates them on subgroups by 20 nodes per group, by default. This is required to avoid high load on the registry server. This value can be modified by setting the `prepull_group_size` parameter in the **procedure.yaml**, for example:

```yaml
prepull_group_size: 100
```

# Additional Procedures

The following kubemarine procedures are available additionally: 
- `version`      Print current release version
- `do`           Execute shell command on cluster nodes

## Changing Calico Settings
	
Sometimes, during the operation you have to change the parameters of the Calico plugin. To do this, you can use the standard Kubemarine tools.
	
**Warning**: This procedure is performed on all nodes.
	
The parameters are changed using the command, **kubemarine install --config='file' --tasks=deploy.plugins**.
	
Before the installation, you have to change the yaml file responsible for the cluster deployment:
	
```
plugins:
  calico:
    install: true
    version: v3.10.1
	
```

<<<<<<< HEAD
## Encrypted Data in Kubernetes

The following article describes the Kubernetes cluster capabilities to store and manipulate an encrypted data.

### Enabling encryption

ETCD as a Kubernetes cluster storage can interact with encrypted data. The encryption/decryption procedures are the part of `kube-apiserver` functionslity.

The `EncryptionConfiguration` file example is the following:

```yaml
apiVersion: apiserver.config.k8s.io/v1
kind: EncryptionConfiguration
resources:
  - resources:
      - secrets
      - configmaps
    providers:
      - aesgcm:
          keys:
            - name: key1
              secret: c2VjcmV0IGlzIHNlY3VyZQ==
            - name: key2
              secret: dGhpcyBpcyBwYXNzd29yZA==
      - aescbc:
          keys:
            - name: key1
              secret: c2VjcmV0IGlzIHNlY3VyZQ==
            - name: key2
              secret: dGhpcyBpcyBwYXNzd29yZA==
      - secretbox:
          keys:
            - name: key1
              secret: YWJjZGVmZ2hpamtsbW5vcHFyc3R1dnd4eXoxMjM0NTY=
      - identity: {}
```

It should be created preliminarily and placed in `/etc/kubernetes/enc/` directory.

The next step is to enable the encrption settings in `kubeadm-config`: 
```yaml
data:
  ClusterConfiguration: |
    apiServer:
      ...
      extraArgs:
        ...
        encryption-provider-config: /etc/kubernetes/enc/enc.yaml
      extraVolumes:
      ...
      - hostPath: /etc/kubernetes/enc
        mountPath: /etc/kubernetes/enc
        name: enc
        pathType: DirectoryOrCreate
```

There is an `--encryption-provider-config` option that points to the `EncryptionConfiguration` file location. The `kube-apiserver` should have the following parts in the manifest yaml:

```yaml
...
spec:
  containers:
  - command:
    - kube-apiserver
    ...
    - --encryption-provider-config=/etc/kubernetes/enc/enc.yaml
...
    volumeMounts:
    ...
    - name: enc
      mountPath: /etc/kubernetes/enc
      readonly: true
    ...
  volumes:
  ...
  - name: enc
    hostPath:
      path: /etc/kubernetes/enc
      type: DirectoryOrCreate
```

In the case above, the `secrets` and `configmaps` will be encrypted on first key of `aesgcm` provider, but previously encrypted `secrets` and `configmaps` will be decrypted on any keys of any providers that will be mached. That approach allows changing both encryption providers and keys during the operation. The keys should be random strings in base64 encoding. The `identity` is the default provider that does not provide any encryption at all.
More information: [https://kubernetes.io/docs/tasks/administer-cluster/encrypt-data/](https://kubernetes.io/docs/tasks/administer-cluster/encrypt-data/)

### Integration with external KMS

There is an encryption provider `kms` that allows using an external `Key Management Service` for key storage, therefore the keys are not stored in `EncryptionConfiguration` file, which is more secure. The `kms` provider needs to deploy a KMS plugin for further using.
`Trousseau` KMS plugin is an example of them. It works through unix socket, therefore `Trousseau` pods must be run on the same nodes as `kube-apiserver`. In case of using the KMS provider, the `EncryptionConfiguration` is the folowing(`Vault` is a KMS):

```yaml
apiVersion: apiserver.config.k8s.io/v1
kind: EncryptionConfiguration
resources:
  - resources:
      - secrets
      - configmaps
    providers:
      - kms:
          name: vaultprovider
          endpoint: unix:///opt/vault-kms/vaultkms.socket
          cachesize: 100
          timeout: 3s
      - identity: {}
```

Also, unix socket must be available for `kube-apiserver`:


```yaml
apiVersion: v1
kind: Pod
metadata:
...
  name: kube-apiserver
  namespace: kube-system
spec:
  containers:
  - command:
...
    volumeMounts:
    ...
    - mountPath: /opt/vault-kms/vaultkms.socket
      name: vault-kms
...
  volumes:
  ...
  - hostPath:
      path: /opt/vault-kms/vaultkms.socket
      type: Socket
    name: vault-kms
```

The environment variable `VAULT_ADDR` matches the address of `Vault` service and `--listen-addr` argument points to KMS plugin unix socket in the example below:

```yaml
apiVersion: apps/v1
kind: DaemonSet
metadata:
  name: vault-kms-provider
  namespace: kube-system
...
spec:
...
  template:
  ...
    spec:
    ...
      initContainers:
        - name: vault-agent
          image: vault
          securityContext:
            privileged: true
          args:
            - agent
            - -config=/etc/vault/vault-agent-config.hcl
            - -log-level=debug
          env:
            - name: VAULT_ADDR
              value: http://vault-adress:8200
          ...
      containers:
        - name: vault-kms-provider
          image: ghcr.io/ondat/trousseau:v1.1.3
          imagePullPolicy: Always
          args:
            - -v=5
            - --config-file-path=/opt/trousseau/config.yaml
            - --listen-addr=unix:///opt/vault-kms/vaultkms.socket
            - --zap-encoder=json
            - --v=3
```

More information:
* [https://kubernetes.io/docs/tasks/administer-cluster/kms-provider/](https://kubernetes.io/docs/tasks/administer-cluster/kms-provider/)
* [https://github.com/ondat/trousseau/wiki/Trousseau-Deployment](https://github.com/ondat/trousseau/wiki/Trousseau-Deployment).

### Disabling Encryption

The first step of disabling encryption is to make `identity` provider default for encryption, according to the enabling the `EncryptionConfiguration` should be similar to the following example:

```yaml
apiVersion: apiserver.config.k8s.io/v1
kind: EncryptionConfiguration
resources:
  - resources:
      - secrets
      - configmaps
    providers:
      - identity: {}
      - aesgcm:
          keys:
            - name: key1
              secret: c2VjcmV0IGlzIHNlY3VyZQ==
            - name: key2
              secret: dGhpcyBpcyBwYXNzd29yZA==
      - aescbc:
          keys:
            - name: key1
              secret: c2VjcmV0IGlzIHNlY3VyZQ==
            - name: key2
              secret: dGhpcyBpcyBwYXNzd29yZA==
      - secretbox:
          keys:
            - name: key1
              secret: YWJjZGVmZ2hpamtsbW5vcHFyc3R1dnd4eXoxMjM0NTY=
```

The next step is to replace all resources that were previously encrypted(e.g. `secrets`):

```
kubectl get secrets --all-namespaces -o json | kubectl replace -f -
```

Then it's possible to remove encryption settings from `kubeadm-config` configmap and `kube-apiserver` manifest.

### Maintenance and Operation features

* Since the `/etc/kubernetes/enc/enc.yaml` file has keys, access to file must be resticted. For instance:
```
chmod 0700 /etc/kubernetes/enc/
```

* The proper way for encryption using is to rotate the keys. The keys rotation procedure should take into consideration the fact that `EncryptionConfiguration` file must be equal on each `control-plane` node. During the keys rotation pocedure some operation of getting the encrypted resources may be unsuccessful.
* The `kube-apiserver` has `--encryption-provider-config-automatic-reload` option that allows applying new `EncryptionConfiguration` without `kube-apiserver` reload.

* ETCD restore procedures should take into consideration the keys rotaion, otherwise some data may be unavailable due to keys that were used for encryption is not available after restoration. The backup procedure may include additional step that renews all encrypted data before ETCD backup. This approach decrease security level for data in ETCD backup  but it prevents the inconvenience in the future. Another option is not to delete the keys from `env.yml` even if they are not used for encryption/decryption anymore.
* External services that interact with ETCD may stop working due to encryption enabling
=======
## Changing Cluster CIDR

There might be a situation when you have to change the pod network used in a cluster. The default `podSubnet` (`10.128.0.0/14` for IPv4 and `fd02::/48` for IPv6) may be inappropriate for some reason.

If you are going to deploy a cluster from scratch, you can set custom `podSubnet` in the cluster.yaml:
```
services:
  kubeadm:
    networking:
      podSubnet: '<NEW_NETWORK>'
```

If an existing cluster has to be updated with a new `podSubnet`, the following steps should be considered:

1. Check that any network security policies are disabled or new podSubnet is whitelisted. This is especially important for OpenStack environments.

2. Create an ippool for new podSubnet:
```
# cat <<EOF | calicoctl apply -f -
apiVersion: projectcalico.org/v3
kind: IPPool
metadata:
  name: new-ipv4-pool
spec:
  cidr: 10.228.0.0/14
  ipipMode: CrossSubnet
  natOutgoing: true
EOF
```

**Note**: The pod subnet mask size for a node cannot be greater than 16, more than the cluster mask size. This is especially important for IPv6 networks. The default `node-cidr-mask-size` for IPv6 is `64`. Therefore, you should use a cluster network mask not shorter than 48 or change the `node-cidr-mask-size` value respectively.

3. Disable the old ippool:
```
# calicoctl get ippool -o yaml > ./ippools.yaml
# vi ippools.yaml
...
- apiVersion: projectcalico.org/v3
  kind: IPPool
  metadata:
    name: <OLD_IPPOOL_NAME>
  spec:
    disabled: true
...
# calicoctl apply -f ./ippools.yaml
```

4. Change the `podCIDR` parameter for all nodes:
```
# export NODENAME=<NODENAME>
# kubectl get node ${NODENAME} -o yaml > ${NODENAME}.yaml
# sed -i "s~OLD_NODENET~NEW_NODENET~" ${NODENAME}.yaml
# kubectl delete node ${NODENAME} && kubectl create -f ${NODENAME}.yaml
``` 

5. Change `cluster-cidr` in kube-controller-manager manifest at all the master nodes:
```
#vi /etc/kubernetes/manifests/kube-controller-manager.yaml
...
    - --cluster-cidr=10.228.0.0/14
...
```
After changing the manifest, the kube-controller-manager pod restarts automatically. Check that it has restarted successfully.

6. Edit the `calico-config` configmap, remove the old ippool name, and change the ip range:
```
# kubectl -n kube-system edit cm calico-config
...
          "ipam": {"assign_ipv4": "true", "ipv4_pools": ["10.228.0.0/14"], "type": "calico-ipam"},
...
```

7. Edit the `calico-node` daemonset, and change the ip range:
```
# kubectl -n kube-system edit ds calico-node
...
        - name: CALICO_IPV4POOL_CIDR
          value: 10.228.0.0/14
...
```
Check whether all `calico-node` pods have restarted successfully.

8. Change `clusterCIDR` in the `kube-proxy` configmap and restart kube-proxy:
```
# kubectl -n kube-system edit cm kube-proxy
...
    clusterCIDR: 10.228.0.0/14
...
# kubectl -n kube-system rollout restart ds kube-proxy
```

9. Delete pods with ip addresses from the old ippool and check that they have restarted with addresses from the new pool successfully.

10. Update the `kubeadm-config` configmap with a new cluster network:
```
# kubectl -n kube-system edit cm kubeadm-config
...
data:
  ClusterConfiguration: |
...
    networking:
      podSubnet: 10.228.0.0/14
...
```

11. Check that everything works properly and remove the old ippool if necessary.

>>>>>>> 0cce3c68

# Common Practice

You should not run any containers on worker nodes that are not managed by `kubelet` so as not to break the `kube-scheduler` precision.<|MERGE_RESOLUTION|>--- conflicted
+++ resolved
@@ -23,13 +23,9 @@
       - [Grace Period and Drain Timeout](#grace-period-and-drain-timeout)
       - [Images Prepull](#images-prepull)
 - [Additional procedures](#additional-procedures)
-<<<<<<< HEAD
-  - [Changing Calico Settings](#changing-calico-settings)
-  - [Encrypted Data in Kubernetes](#encrypted-data-in-kubernetes)
-=======
     - [Changing Calico Settings](#changing-calico-settings)
+    - [Encrypted Data in Kubernetes](#encrypted-data-in-kubernetes)
     - [Changing Cluster CIDR](#changing-cluster-cidr)
->>>>>>> 0cce3c68
 - [Common Practice](#common-practice)
 
 # Prerequisites
@@ -1288,7 +1284,6 @@
 	
 ```
 
-<<<<<<< HEAD
 ## Encrypted Data in Kubernetes
 
 The following article describes the Kubernetes cluster capabilities to store and manipulate an encrypted data.
@@ -1516,7 +1511,7 @@
 
 * ETCD restore procedures should take into consideration the keys rotaion, otherwise some data may be unavailable due to keys that were used for encryption is not available after restoration. The backup procedure may include additional step that renews all encrypted data before ETCD backup. This approach decrease security level for data in ETCD backup  but it prevents the inconvenience in the future. Another option is not to delete the keys from `env.yml` even if they are not used for encryption/decryption anymore.
 * External services that interact with ETCD may stop working due to encryption enabling
-=======
+
 ## Changing Cluster CIDR
 
 There might be a situation when you have to change the pod network used in a cluster. The default `podSubnet` (`10.128.0.0/14` for IPv4 and `fd02::/48` for IPv6) may be inappropriate for some reason.
@@ -1624,8 +1619,6 @@
 
 11. Check that everything works properly and remove the old ippool if necessary.
 
->>>>>>> 0cce3c68
-
 # Common Practice
 
 You should not run any containers on worker nodes that are not managed by `kubelet` so as not to break the `kube-scheduler` precision.