# Copyright 2021-2022 NetCracker Technology Corporation
#
# Licensed under the Apache License, Version 2.0 (the "License");
# you may not use this file except in compliance with the License.
# You may obtain a copy of the License at
#
#      http://www.apache.org/licenses/LICENSE-2.0
#
# Unless required by applicable law or agreed to in writing, software
# distributed under the License is distributed on an "AS IS" BASIS,
# WITHOUT WARRANTIES OR CONDITIONS OF ANY KIND, either express or implied.
# See the License for the specific language governing permissions and
# limitations under the License.

import hashlib
import io
import random
import time
from typing import Optional, List

from jinja2 import Template

from kubemarine import system, packages
from kubemarine.core import utils, static
from kubemarine.core.cluster import KubernetesCluster
from kubemarine.core.group import NodeGroup, NodeConfig, RunnersGroupResult


def autodetect_interface(cluster: KubernetesCluster, name: str) -> Optional[str]:
    for node in cluster.inventory['nodes']:
        if node['name'] == name:
            address = cluster.get_access_address_from_node(node)
            interface: str = cluster.context['nodes'].get(address, {})['active_interface']
            if interface:
                return interface
    if cluster.context['initial_procedure'] == 'remove_node':
        for node_to_remove in cluster.procedure_inventory['nodes']:
            if node_to_remove['name'] == name:
                return None
    raise Exception('Failed to autodetect active interface for %s' % name)


def enrich_inventory_apply_defaults(inventory: dict, cluster: KubernetesCluster) -> dict:
    # if vrrp_ips is empty, then nothing to do
    if not inventory['vrrp_ips']:
        return inventory

    default_names = get_default_node_names(inventory)

    cluster.log.verbose("Detected default keepalived hosts: %s" % default_names)
    if not default_names:
        cluster.log.verbose("WARNING: Default keepalived hosts are empty: something can go wrong!")

    # iterate over each vrrp_ips item and check if any hosts defined to be used in it
    for i, item in enumerate(inventory['vrrp_ips']):

        if isinstance(item, str):
            inventory['vrrp_ips'][i] = item = {
                'ip': item
            }

        # is router_id defined?
        if item.get('router_id') is None:
            # is there ipv6?
            if ':' in item['ip']:
                item['router_id'] = item['ip'].split(':').pop()
                if item['router_id'] == '':
                    item['router_id'] = '0'
                # in adress with long last octet e.g. "765d" it is necessary to use only last "5d" and convert it from hex to int
                item['router_id'] = str(int(item['router_id'][-2:], 16))
            else:
                item['router_id'] = item['ip'].split('.').pop()

        # is id defined?
        if item.get('id') is None:
            # label max size is 15, then 15 - 5 (size from string "vip_") = 10 symbols we can use
            source_string = item.get('interface', 'auto') + item['ip']
            label_size = cluster.globals['keepalived']['defaults']['label_size']
            item['id'] = hashlib.md5(source_string.encode('utf-8')).hexdigest()[:label_size]

        # is password defined?
        if item.get('password') is None:
            password_size = cluster.globals['keepalived']['defaults']['password_size']
            item['password'] = ("%032x" % random.getrandbits(128))[:password_size]

        # if nothing defined then use default names
        if item.get('hosts') is None:
            # is there default names found?
            if not default_names:
                raise Exception('Section #%s in vrrp_ips has no hosts, but default names can\'t be found.' % i)
            # ok, default names found, and can be used
            inventory['vrrp_ips'][i]['hosts'] = default_names

        for j, record in enumerate(item['hosts']):
            if isinstance(record, str):
                item['hosts'][j] = {
                    'name': record
                }
            if not item['hosts'][j].get('priority'):
                item['hosts'][j]['priority'] = cluster.globals['keepalived']['defaults']['priority']['max_value'] - \
                                               (j + cluster.globals['keepalived']['defaults']['priority']['step'])
            if not item['hosts'][j].get('interface') and item.get('interface'):
                item['hosts'][j]['interface'] = item['interface']
            if item['hosts'][j].get('interface', 'auto') == 'auto':
                item['hosts'][j]['interface'] = autodetect_interface(cluster, item['hosts'][j]['name'])

    return inventory


def get_default_node_names(inventory: dict) -> List[str]:
    default_names = []

    # well, vrrp_ips is not empty, let's find balancers defined in config-file
    for i, node in enumerate(inventory['nodes']):
        if 'balancer' in node['roles']:
            default_names.append(node['name'])

    # just in case, we remove duplicates
    return list(set(default_names))


def enrich_inventory_calculate_nodegroup(inventory: dict, cluster: KubernetesCluster) -> dict:
    # if vrrp_ips is empty, then nothing to do
    if not inventory['vrrp_ips']:
        return inventory

    # Calculate group, where keepalived should be installed:
    names = []

    for i, item in enumerate(cluster.inventory['vrrp_ips']):
        for record in item['hosts']:
            names.append(record['name'])

    # it is important to remove duplicates
    names = list(set(names))

    # create new group where keepalived will be installed
    cluster.nodes['keepalived'] = cluster.nodes['all'].new_group(apply_filter={
        'name': names
    })

    # create new role
    cluster.roles.append('keepalived')

    # fill in ips
    cluster.ips['keepalived'] = cluster.nodes['keepalived'].get_hosts()

    return inventory


def install(group: NodeGroup) -> RunnersGroupResult:
    cluster: KubernetesCluster = group.cluster
    log = cluster.log

    # todo why check and try to install all keepalives but finally filter out only new nodes?
    group = group.get_new_nodes_or_self()
    # todo consider probably different associations for nodes with different OS families
    any_host = group.get_first_member().get_host()
    package_associations = cluster.get_associations_for_node(any_host, 'keepalived')

    keepalived_version = group.sudo("%s -v" % package_associations['executable_name'], warn=True)
    keepalived_installed = True

    for connection, result in keepalived_version.items():
        if result.exited != 0:
            keepalived_installed = False

    if keepalived_installed:
        log.debug("Keepalived already installed, nothing to install")
        installation_result = keepalived_version
    else:
        installation_result = packages.install(group, include=package_associations['package_name'])

    service_name = package_associations['service_name']
    patch_path = "./resources/drop_ins/keepalived.conf"
    group.call(system.patch_systemd_service, service_name=service_name, patch_source=patch_path)
    group.call(install_haproxy_check_script)
    enable(group)

    return installation_result


def install_haproxy_check_script(group: NodeGroup) -> None:
    script = utils.read_internal("./resources/scripts/check_haproxy.sh")
    group.put(io.StringIO(script), "/usr/local/bin/check_haproxy.sh", sudo=True)
    group.sudo("chmod +x /usr/local/bin/check_haproxy.sh")


def uninstall(group: NodeGroup) -> RunnersGroupResult:
    return packages.remove(group, include='keepalived')


<<<<<<< HEAD
def restart(group: NodeGroup, dry_run=False):
    cluster = group.cluster
    cluster.log.debug("Restarting keepalived in all group...")
    if dry_run:
        return
    with RemoteExecutor(cluster):
        for node in group.get_ordered_members_list(provide_node_configs=True):
            service_name = group.cluster.get_package_association_for_node(
                node['connect_to'], 'keepalived', 'service_name')
            system.restart_service(node['connection'], name=service_name)
=======
def restart(group: NodeGroup) -> None:
    cluster: KubernetesCluster = group.cluster
    cluster.log.debug("Restarting keepalived in all group...")
    with group.new_executor() as exe:
        for node in exe.group.get_ordered_members_list():
            service_name = cluster.get_package_association_for_node(
                node.get_host(), 'keepalived', 'service_name')
            system.restart_service(node, name=service_name)
>>>>>>> 6764ad65

    cluster.log.debug("Sleep while keepalived comes-up...")
    time.sleep(static.GLOBALS['keepalived']['restart_wait'])


def enable(group: NodeGroup) -> None:
    with group.new_executor() as exe:
        for node in exe.group.get_ordered_members_list():
            service_name = exe.cluster.get_package_association_for_node(
                node.get_host(), 'keepalived', 'service_name')
            system.enable_service(node, name=service_name, now=True)


def disable(group: NodeGroup) -> None:
    with group.new_executor() as exe:
        for node in exe.group.get_ordered_members_list():
            service_name = exe.cluster.get_package_association_for_node(
                node.get_host(), 'keepalived', 'service_name')
            system.disable_service(node, name=service_name)


def generate_config(inventory: dict, node: NodeConfig) -> str:
    config = ''

    for i, item in enumerate(inventory['vrrp_ips']):

        if i > 0:
            # this is required for double newline in config, but avoid double newline in the end of file
            config += "\n"

        ips = {
            'source': node['internal_address'],
            'peers': []
        }

        priority = 100
        interface = 'eth0'
        # todo Probably skip the VRRP if it not defined for this node?
        #  Currently behaviour does not correspond to documentation.
        for record in item['hosts']:
            if record['name'] == node['name']:
                priority = record['priority']
                interface = record['interface']

        for i_node in inventory['nodes']:
            for record in item['hosts']:
                if i_node['name'] == record['name'] and i_node['internal_address'] != ips['source']:
                    ips['peers'].append(i_node['internal_address'])

        config_source = utils.read_internal('templates/keepalived.conf.j2')
        config += Template(config_source).render(inventory=inventory, item=item, node=node,
                                                 interface=interface,
                                                 priority=priority, **ips) + "\n"

    return config


<<<<<<< HEAD
def configure(group: NodeGroup) -> NodeGroupResult:
    log = group.cluster.log
    group_members = group.get_ordered_members_list(provide_node_configs=True)
    dry_run = utils.check_dry_run_status_active(group.cluster)
    with RemoteExecutor(group.cluster):
        for node in group_members:
=======
def configure(group: NodeGroup) -> RunnersGroupResult:
    cluster: KubernetesCluster = group.cluster
    log = cluster.log
>>>>>>> 6764ad65

    with group.new_executor() as exe:
        for node in exe.group.get_ordered_members_list():
            node_name = node.get_node_name()
            log.debug("Configuring keepalived on '%s'..." % node_name)

            package_associations = cluster.get_associations_for_node(node.get_host(), 'keepalived')
            configs_directory = '/'.join(package_associations['config_location'].split('/')[:-1])

<<<<<<< HEAD
            group.sudo('mkdir -p %s' % configs_directory, hide=True, dry_run=dry_run)
=======
            exe.group.sudo('mkdir -p %s' % configs_directory)
>>>>>>> 6764ad65

            config = generate_config(cluster.inventory, node.get_config())
            utils.dump_file(cluster, config, 'keepalived_%s.conf' % node_name)

<<<<<<< HEAD
            node['connection'].put(io.StringIO(config), package_associations['config_location'], sudo=True, dry_run=dry_run)
=======
            node.put(io.StringIO(config), package_associations['config_location'], sudo=True)
>>>>>>> 6764ad65

    log.debug(group.sudo('ls -la %s' % package_associations['config_location'], dry_run=dry_run))

    restart(group, dry_run)

    return group.sudo('systemctl status %s' % package_associations['service_name'], warn=True, dry_run=dry_run)<|MERGE_RESOLUTION|>--- conflicted
+++ resolved
@@ -190,27 +190,16 @@
     return packages.remove(group, include='keepalived')
 
 
-<<<<<<< HEAD
-def restart(group: NodeGroup, dry_run=False):
-    cluster = group.cluster
+def restart(group: NodeGroup, dry_run=False) -> None:
+    cluster: KubernetesCluster = group.cluster
     cluster.log.debug("Restarting keepalived in all group...")
     if dry_run:
         return
-    with RemoteExecutor(cluster):
-        for node in group.get_ordered_members_list(provide_node_configs=True):
-            service_name = group.cluster.get_package_association_for_node(
-                node['connect_to'], 'keepalived', 'service_name')
-            system.restart_service(node['connection'], name=service_name)
-=======
-def restart(group: NodeGroup) -> None:
-    cluster: KubernetesCluster = group.cluster
-    cluster.log.debug("Restarting keepalived in all group...")
     with group.new_executor() as exe:
         for node in exe.group.get_ordered_members_list():
             service_name = cluster.get_package_association_for_node(
                 node.get_host(), 'keepalived', 'service_name')
             system.restart_service(node, name=service_name)
->>>>>>> 6764ad65
 
     cluster.log.debug("Sleep while keepalived comes-up...")
     time.sleep(static.GLOBALS['keepalived']['restart_wait'])
@@ -268,18 +257,10 @@
     return config
 
 
-<<<<<<< HEAD
-def configure(group: NodeGroup) -> NodeGroupResult:
-    log = group.cluster.log
-    group_members = group.get_ordered_members_list(provide_node_configs=True)
-    dry_run = utils.check_dry_run_status_active(group.cluster)
-    with RemoteExecutor(group.cluster):
-        for node in group_members:
-=======
 def configure(group: NodeGroup) -> RunnersGroupResult:
     cluster: KubernetesCluster = group.cluster
     log = cluster.log
->>>>>>> 6764ad65
+    dry_run = utils.check_dry_run_status_active(group.cluster)
 
     with group.new_executor() as exe:
         for node in exe.group.get_ordered_members_list():
@@ -289,20 +270,12 @@
             package_associations = cluster.get_associations_for_node(node.get_host(), 'keepalived')
             configs_directory = '/'.join(package_associations['config_location'].split('/')[:-1])
 
-<<<<<<< HEAD
-            group.sudo('mkdir -p %s' % configs_directory, hide=True, dry_run=dry_run)
-=======
-            exe.group.sudo('mkdir -p %s' % configs_directory)
->>>>>>> 6764ad65
+            exe.group.sudo('mkdir -p %s' % configs_directory, dry_run=dry_run)
 
             config = generate_config(cluster.inventory, node.get_config())
             utils.dump_file(cluster, config, 'keepalived_%s.conf' % node_name)
 
-<<<<<<< HEAD
-            node['connection'].put(io.StringIO(config), package_associations['config_location'], sudo=True, dry_run=dry_run)
-=======
-            node.put(io.StringIO(config), package_associations['config_location'], sudo=True)
->>>>>>> 6764ad65
+            node.put(io.StringIO(config), package_associations['config_location'], sudo=True, dry_run=dry_run)
 
     log.debug(group.sudo('ls -la %s' % package_associations['config_location'], dry_run=dry_run))
 
