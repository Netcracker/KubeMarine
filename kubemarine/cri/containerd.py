--- conflicted
+++ resolved
@@ -25,21 +25,13 @@
 from kubemarine.core.group import NodeGroup, RunnersGroupResult
 
 
-<<<<<<< HEAD
-def install(group: NodeGroup):
+def install(group: NodeGroup) -> RunnersGroupResult:
     if utils.check_dry_run_status_active(group.cluster):
         group.cluster.log.debug("[dry-run] Installing Containerd")
         return None
-    with RemoteExecutor(group.cluster) as exe:
-        for node in group.get_ordered_members_list(provide_node_configs=True):
-            os_specific_associations = group.cluster.get_associations_for_node(node['connect_to'], 'containerd')
-=======
-def install(group: NodeGroup) -> RunnersGroupResult:
     with group.new_executor() as exe:
         for node in exe.group.get_ordered_members_list():
             os_specific_associations = exe.cluster.get_associations_for_node(node.get_host(), 'containerd')
->>>>>>> 6764ad65
-
             exe.cluster.log.debug("Installing latest containerd and podman on %s node" % node.get_node_name())
             # always install latest available containerd and podman
             packages.install(node, include=os_specific_associations['package_name'])
@@ -113,25 +105,9 @@
         group.sudo("rm -f /etc/containers/registries.conf", dry_run=dry_run)
 
     utils.dump_file(group.cluster, config_string, 'containerd-config.toml')
-<<<<<<< HEAD
+
     if dry_run:
         return None
-
-    with RemoteExecutor(group.cluster) as exe:
-        for node in group.get_ordered_members_list(provide_node_configs=True):
-            os_specific_associations = group.cluster.get_associations_for_node(node['connect_to'], 'containerd')
-            log.debug("Uploading containerd configuration to %s node..." % node['name'])
-            node['connection'].put(StringIO(config_string), os_specific_associations['config_location'], backup=True,
-                                   sudo=True, mkdir=True)
-            log.debug("Restarting Containerd on %s node..." % node['name'])
-            node['connection'].sudo(f"chmod 600 {os_specific_associations['config_location']} && "
-                                    f"sudo systemctl restart {os_specific_associations['service_name']} && "
-                                    f"systemctl status {os_specific_associations['service_name']}")
-    return exe.get_last_results_str()
-
-
-def prune(group):
-=======
     tokens = []
     with group.new_executor() as exe:
         for node in exe.group.get_ordered_members_list():
@@ -148,7 +124,6 @@
 
 
 def prune(group: NodeGroup) -> RunnersGroupResult:
->>>>>>> 6764ad65
     return group.sudo('crictl rm -fa; '
                       'sudo crictl rmp -fa; '
                       'sudo crictl rmi -a; '
