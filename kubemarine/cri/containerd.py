--- conflicted
+++ resolved
@@ -26,13 +26,12 @@
 
 
 def install(group: NodeGroup) -> RunnersGroupResult:
-<<<<<<< HEAD
+
     if utils.check_dry_run_status_active(group.cluster):
         group.cluster.log.debug("[dry-run] Installing Containerd")
         return None
-=======
     collector = CollectorCallback(group.cluster)
->>>>>>> bbb57359
+
     with group.new_executor() as exe:
         for node in exe.group.get_ordered_members_list():
             os_specific_associations = exe.cluster.get_associations_for_node(node.get_host(), 'containerd')
@@ -57,14 +56,10 @@
 
     log.debug("Uploading crictl configuration for containerd...")
     crictl_config = yaml.dump({"runtime-endpoint": "unix:///run/containerd/containerd.sock"})
-<<<<<<< HEAD
-    utils.dump_file(group.cluster, crictl_config, 'crictl.yaml')
-    dry_run = utils.check_dry_run_status_active(group.cluster)
+
+    utils.dump_file(cluster, crictl_config, 'crictl.yaml')
+    dry_run = utils.check_dry_run_status_active(cluster)
     group.put(StringIO(crictl_config), '/etc/crictl.yaml', backup=True, sudo=True, dry_run=dry_run)
-=======
-    utils.dump_file(cluster, crictl_config, 'crictl.yaml')
-    group.put(StringIO(crictl_config), '/etc/crictl.yaml', backup=True, sudo=True)
->>>>>>> bbb57359
 
     config_string = ""
     # double loop is used to make sure that no "simple" `key: value` pairs are accidentally assigned to sections
@@ -109,29 +104,18 @@
     if insecure_registries:
         log.debug("Uploading podman configuration...")
         podman_registries = f"[registries.insecure]\nregistries = {insecure_registries}\n"
-<<<<<<< HEAD
         utils.dump_file(group.cluster, podman_registries, 'podman_registries.conf')
         group.sudo("mkdir -p /etc/containers/", dry_run=dry_run)
         group.put(StringIO(podman_registries), "/etc/containers/registries.conf", backup=True, sudo=True, dry_run=dry_run)
-=======
-        utils.dump_file(cluster, podman_registries, 'podman_registries.conf')
-        group.sudo("mkdir -p /etc/containers/")
-        group.put(StringIO(podman_registries), "/etc/containers/registries.conf", backup=True, sudo=True)
->>>>>>> bbb57359
     else:
         log.debug("Removing old podman configuration...")
         group.sudo("rm -f /etc/containers/registries.conf", dry_run=dry_run)
 
-<<<<<<< HEAD
-    utils.dump_file(group.cluster, config_string, 'containerd-config.toml')
-
+    utils.dump_file(cluster, config_string, 'containerd-config.toml')
     if dry_run:
         return None
-    tokens = []
-=======
-    utils.dump_file(cluster, config_string, 'containerd-config.toml')
     collector = CollectorCallback(cluster)
->>>>>>> bbb57359
+
     with group.new_executor() as exe:
         for node in exe.group.get_ordered_members_list():
             os_specific_associations = exe.cluster.get_associations_for_node(node.get_host(), 'containerd')
