# Copyright 2021-2022 NetCracker Technology Corporation
#
# Licensed under the Apache License, Version 2.0 (the "License");
# you may not use this file except in compliance with the License.
# You may obtain a copy of the License at
#
#      http://www.apache.org/licenses/LICENSE-2.0
#
# Unless required by applicable law or agreed to in writing, software
# distributed under the License is distributed on an "AS IS" BASIS,
# WITHOUT WARRANTIES OR CONDITIONS OF ANY KIND, either express or implied.
# See the License for the specific language governing permissions and
# limitations under the License.

import json
from io import StringIO

from kubemarine import system, packages
from kubemarine.core import utils
from kubemarine.core.group import NodeGroup, RunnersGroupResult, CollectorCallback


def install(group: NodeGroup) -> RunnersGroupResult:
    cluster = group.cluster
<<<<<<< HEAD
    if utils.check_dry_run_status_active(cluster):
        cluster.log.debug("[dry-run] Installing Docker")
        return None
=======
    collector = CollectorCallback(cluster)
>>>>>>> bbb57359
    with group.new_executor() as exe:
        for node in exe.group.get_ordered_members_list():
            os_specific_associations = cluster.get_associations_for_node(node.get_host(), 'docker')
            packages.install(node, include=os_specific_associations['package_name'], callback=collector)

            system.enable_service(node, name=os_specific_associations['service_name'],
                                  now=True, callback=collector)

            # remove previous daemon.json to avoid problems in case when previous config was broken
            node.sudo("rm -f %s && sudo systemctl restart %s"
                      % (os_specific_associations['config_location'],
                         os_specific_associations['service_name']),
                      callback=collector)
    return collector.result


def uninstall(group: NodeGroup) -> RunnersGroupResult:
    # delete all known docker packages
    return packages.remove(group, include=['docker', 'docker-engine', 'docker.io', 'docker-ce'])


def disable(group: NodeGroup) -> None:
    with group.new_executor() as exe:
        for node in exe.group.get_ordered_members_list():
            service_name = exe.cluster.get_package_association_for_node(
                node.get_host(), 'docker', 'service_name')
            system.disable_service(node, name=service_name, now=True)


def configure(group: NodeGroup) -> RunnersGroupResult:
    cluster = group.cluster
    log = cluster.log

<<<<<<< HEAD
    settings_json = json.dumps(group.cluster.inventory["services"]['cri']['dockerConfig'], sort_keys=True, indent=4)
    utils.dump_file(group.cluster, settings_json, 'docker-daemon.json')
    if utils.check_dry_run_status_active(group.cluster):
        group.cluster.log.debug("[dry-run] Configuring Docker")
        return
=======
    settings_json = json.dumps(cluster.inventory["services"]['cri']['dockerConfig'], sort_keys=True, indent=4)
    utils.dump_file(cluster, settings_json, 'docker-daemon.json')
>>>>>>> bbb57359

    collector = CollectorCallback(cluster)
    with group.new_executor() as exe:
        for node in exe.group.get_ordered_members_list():
            os_specific_associations = exe.cluster.get_associations_for_node(node.get_host(), 'docker')
            log.debug("Uploading docker configuration to %s node..." % node.get_node_name())
            node.put(StringIO(settings_json), os_specific_associations['config_location'],
                     backup=True, sudo=True)
            log.debug("Restarting Docker on %s node..." % node.get_node_name())
            node.sudo(
                f"chmod 600 {os_specific_associations['config_location']} && "
                f"sudo systemctl restart {os_specific_associations['service_name']} && "
                f"sudo {os_specific_associations['executable_name']} info",
                callback=collector)

    return collector.result


def prune(group: NodeGroup, dry_run=False) -> RunnersGroupResult:
    return group.sudo('docker container stop $(sudo docker container ls -aq); '
                      'sudo docker container rm $(sudo docker container ls -aq); '
                      'sudo docker system prune -a -f; '
                      # kill all containerd-shim processes, so that no orphan containers remain
                      'sudo pkill -9 -f "^containerd-shim"', warn=True,
                      dry_run=dry_run)<|MERGE_RESOLUTION|>--- conflicted
+++ resolved
@@ -22,13 +22,10 @@
 
 def install(group: NodeGroup) -> RunnersGroupResult:
     cluster = group.cluster
-<<<<<<< HEAD
     if utils.check_dry_run_status_active(cluster):
         cluster.log.debug("[dry-run] Installing Docker")
         return None
-=======
     collector = CollectorCallback(cluster)
->>>>>>> bbb57359
     with group.new_executor() as exe:
         for node in exe.group.get_ordered_members_list():
             os_specific_associations = cluster.get_associations_for_node(node.get_host(), 'docker')
@@ -62,16 +59,11 @@
     cluster = group.cluster
     log = cluster.log
 
-<<<<<<< HEAD
-    settings_json = json.dumps(group.cluster.inventory["services"]['cri']['dockerConfig'], sort_keys=True, indent=4)
-    utils.dump_file(group.cluster, settings_json, 'docker-daemon.json')
-    if utils.check_dry_run_status_active(group.cluster):
+    settings_json = json.dumps(cluster.inventory["services"]['cri']['dockerConfig'], sort_keys=True, indent=4)
+    utils.dump_file(cluster, settings_json, 'docker-daemon.json')
+    if utils.check_dry_run_status_active(cluster):
         group.cluster.log.debug("[dry-run] Configuring Docker")
         return
-=======
-    settings_json = json.dumps(cluster.inventory["services"]['cri']['dockerConfig'], sort_keys=True, indent=4)
-    utils.dump_file(cluster, settings_json, 'docker-daemon.json')
->>>>>>> bbb57359
 
     collector = CollectorCallback(cluster)
     with group.new_executor() as exe:
