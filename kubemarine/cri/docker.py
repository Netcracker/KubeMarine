--- conflicted
+++ resolved
@@ -20,25 +20,16 @@
 from kubemarine.core.group import NodeGroup, RunnersGroupResult, DeferredGroup
 
 
-<<<<<<< HEAD
-def install(group: NodeGroup):
-    if utils.check_dry_run_status_active(group.cluster):
-        group.cluster.log.debug("[dry-run] Installing Docker")
-        return None
-    with RemoteExecutor(group.cluster) as exe:
-        for node in group.get_ordered_members_list(provide_node_configs=True):
-            os_specific_associations = group.cluster.get_associations_for_node(node['connect_to'], 'docker')
-            packages.install(node['connection'], include=os_specific_associations['package_name'])
-            enable(node['connection'])
-=======
 def install(group: NodeGroup) -> RunnersGroupResult:
     cluster = group.cluster
+    if utils.check_dry_run_status_active(cluster):
+        cluster.log.debug("[dry-run] Installing Docker")
+        return None
     with group.new_executor() as exe:
         for node in exe.group.get_ordered_members_list():
             os_specific_associations = cluster.get_associations_for_node(node.get_host(), 'docker')
             packages.install(node, include=os_specific_associations['package_name'])
             enable(node)
->>>>>>> 6764ad65
 
             # remove previous daemon.json to avoid problems in case when previous config was broken
             node.sudo("rm -f %s && sudo systemctl restart %s"
