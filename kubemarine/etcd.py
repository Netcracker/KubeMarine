# Copyright 2021-2022 NetCracker Technology Corporation
#
# Licensed under the Apache License, Version 2.0 (the "License");
# you may not use this file except in compliance with the License.
# You may obtain a copy of the License at
#
#      http://www.apache.org/licenses/LICENSE-2.0
#
# Unless required by applicable law or agreed to in writing, software
# distributed under the License is distributed on an "AS IS" BASIS,
# WITHOUT WARRANTIES OR CONDITIONS OF ANY KIND, either express or implied.
# See the License for the specific language governing permissions and
# limitations under the License.

import json
import time
from typing import List, Dict, Optional, Tuple

from kubemarine.core import utils
from kubemarine.core.cluster import KubernetesCluster
from kubemarine.core.group import NodeGroup, CollectorCallback


# the methods requires etcdctl.sh to be installed on all active control-plane nodes during thirdparties task.

def remove_members(group: NodeGroup) -> None:
    cluster: KubernetesCluster = group.cluster
    log = cluster.log

    initial_control_planes = cluster.previous_nodes["control-plane"]
    managing_control_plane = cluster.get_unchanged_nodes().having_roles(['control-plane']).get_any_member()

    log.verbose(f"etcd will be managed using {managing_control_plane.get_node_name()}.")
    output = managing_control_plane.sudo("etcdctl member list").get_simple_out().splitlines()

    etcd_members = {}
    for line in output:
        params = [p.strip() for p in line.split(sep=',')]
        # 6 is expected number of comma-separated parameters of an etcd member
        if len(params) == 6:
            etcd_members[params[2]] = params[0]
        else:
            log.warning("Unexpected line in 'etcdctl member list' output: " + line)

    log.verbose(f"Found etcd members {list(etcd_members.keys())}")
    unexpected_members = etcd_members.keys() - set(initial_control_planes.get_nodes_names())
    if unexpected_members:
        log.warning(f"Found unexpected etcd members {list(unexpected_members)}")

    for node_name in group.get_nodes_names():
        if node_name in etcd_members:
            command = "etcdctl member remove " + etcd_members[node_name]
            log.verbose(f"Removing found etcd member {node_name}...")
            managing_control_plane.sudo(command, pty=True)
        else:
            log.verbose(f"Skipping {node_name} as it is not among etcd members.")


def wait_for_health(cluster: KubernetesCluster, node: NodeGroup) -> List[Dict]:
    """
    The method checks etcd endpoints health until all endpoints are healthy or retries are exhausted
    if all member are healthy the method checks the leader.
    """
    log = cluster.log
    timeout = cluster.globals['etcd']['health']['timeout']
    retries = cluster.globals['etcd']['health']['retries']

    is_healthy = False
    while retries > 0:
        start_time = time.time()
        is_healthy = _is_healthy(cluster, node)
        end_time = time.time()
        sudo_time = int(end_time - start_time)

        if is_healthy:
            log.debug('All ETCD members are healthy!')
            break

        log.debug('Wait for ETCD cluster is not healthy!')
        if sudo_time < timeout:
            time.sleep(timeout - sudo_time)
        retries -= 1

    if is_healthy:
<<<<<<< HEAD
        _, etcd_status_list = execute_endpoints_command(cluster, node, 'status', warn=False)
=======
        _, etcd_status_list = _execute_endpoints_command(cluster, node, 'status', warn=False)
>>>>>>> 3a0afcfa
        elected_leader: Optional[int] = None
        for item in etcd_status_list:
            leader: Optional[int] = item.get('status', {}).get('leader')
            if leader is None:
                raise Exception('ETCD member "%s" do not have leader' % item.get('endpoint'))
            if elected_leader is None:
                elected_leader = leader
            elif elected_leader != leader:
                raise Exception('ETCD leaders are not the same')
        log.debug('Leader "%s" elected' % elected_leader)
    else:
        raise Exception('ETCD cluster is still not healthy!')
      
    log.verbose('ETCD cluster is healthy!')

    return etcd_status_list


def _is_healthy(cluster: KubernetesCluster, node: NodeGroup) -> bool:
<<<<<<< HEAD
    is_healthy, etcd_health_list = execute_endpoints_command(cluster, node, 'health', warn=True)
=======
    is_healthy, etcd_health_list = _execute_endpoints_command(cluster, node, 'health', warn=True)
>>>>>>> 3a0afcfa
    if not is_healthy:
        return False

    health = sum(1 for etcd_health in etcd_health_list if etcd_health.get('health'))
    if health != cluster.nodes['control-plane'].nodes_amount():
        return False

    return True


<<<<<<< HEAD
def execute_endpoints_command(cluster: KubernetesCluster, node: NodeGroup, command: str,
                              *, warn: bool) -> Tuple[bool, List[dict]]:
    logger = cluster.log
    tmp_path = utils.get_remote_tmp_path()
    host = node.get_host()

    defer = node.new_defer()
    collector = CollectorCallback(cluster)

    # Separate stdout and stderr using extra temporary file
    defer.sudo(f'etcdctl endpoint {command} --cluster -w json > {tmp_path}',
               pty=True, warn=warn, callback=collector)
    defer.sudo(f'cat {tmp_path}', pty=True, warn=warn, callback=collector)
    defer.sudo(f'rm -f {tmp_path}', pty=True, warn=warn, callback=collector)

    defer.flush()
    if collector.result.is_any_failed():
        logger.verbose(collector.result)
        return False, []

    endpoints_raw = collector.results[host][1].stdout
=======
def _execute_endpoints_command(cluster: KubernetesCluster, node: NodeGroup, command: str,
                               *, warn: bool) -> Tuple[bool, List[dict]]:
    logger = cluster.log

    result = node.sudo(f'etcdctl endpoint {command} --cluster -w json', warn=warn)
    if result.is_any_failed():
        logger.verbose(result)
        return False, []

    endpoints_raw = result.get_simple_out()
>>>>>>> 3a0afcfa
    cluster.log.verbose(endpoints_raw)
    endpoints_list: List[dict] = json.loads(endpoints_raw.lower().rstrip('\n'))

    return True, endpoints_list<|MERGE_RESOLUTION|>--- conflicted
+++ resolved
@@ -82,11 +82,7 @@
         retries -= 1
 
     if is_healthy:
-<<<<<<< HEAD
         _, etcd_status_list = execute_endpoints_command(cluster, node, 'status', warn=False)
-=======
-        _, etcd_status_list = _execute_endpoints_command(cluster, node, 'status', warn=False)
->>>>>>> 3a0afcfa
         elected_leader: Optional[int] = None
         for item in etcd_status_list:
             leader: Optional[int] = item.get('status', {}).get('leader')
@@ -106,11 +102,7 @@
 
 
 def _is_healthy(cluster: KubernetesCluster, node: NodeGroup) -> bool:
-<<<<<<< HEAD
     is_healthy, etcd_health_list = execute_endpoints_command(cluster, node, 'health', warn=True)
-=======
-    is_healthy, etcd_health_list = _execute_endpoints_command(cluster, node, 'health', warn=True)
->>>>>>> 3a0afcfa
     if not is_healthy:
         return False
 
@@ -121,7 +113,6 @@
     return True
 
 
-<<<<<<< HEAD
 def execute_endpoints_command(cluster: KubernetesCluster, node: NodeGroup, command: str,
                               *, warn: bool) -> Tuple[bool, List[dict]]:
     logger = cluster.log
@@ -143,18 +134,7 @@
         return False, []
 
     endpoints_raw = collector.results[host][1].stdout
-=======
-def _execute_endpoints_command(cluster: KubernetesCluster, node: NodeGroup, command: str,
-                               *, warn: bool) -> Tuple[bool, List[dict]]:
-    logger = cluster.log
 
-    result = node.sudo(f'etcdctl endpoint {command} --cluster -w json', warn=warn)
-    if result.is_any_failed():
-        logger.verbose(result)
-        return False, []
-
-    endpoints_raw = result.get_simple_out()
->>>>>>> 3a0afcfa
     cluster.log.verbose(endpoints_raw)
     endpoints_list: List[dict] = json.loads(endpoints_raw.lower().rstrip('\n'))
 
