--- conflicted
+++ resolved
@@ -1464,10 +1464,7 @@
     kubeadm_flags = node.sudo(f"cat {kubeadm_file}").get_simple_out()
     if kubeadm_flags.find('--container-runtime=remote') != -1:
         kubeadm_flags = kubeadm_flags.replace('--container-runtime=remote', '')
-<<<<<<< HEAD
         node.put(io.StringIO(kubeadm_flags), kubeadm_file, backup=True, sudo=True, dry_run=dry_run)
-=======
-        node.put(io.StringIO(kubeadm_flags), kubeadm_file, backup=True, sudo=True)
  
 
 def _config_changer(config: str, word: str):
@@ -1480,5 +1477,4 @@
         return config[:param_begin_pos] + word + config[param_end_pos + param_begin_pos:]
     else:
         param_end_pos = config.rfind("\"")
-        return config[:param_end_pos] + " " + word[:] + "\""
->>>>>>> 494752cd
+        return config[:param_end_pos] + " " + word[:] + "\""