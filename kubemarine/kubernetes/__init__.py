--- conflicted
+++ resolved
@@ -184,7 +184,6 @@
     preflight_errors.extend(default_preflight_errors)
     inventory["services"]["kubeadm_flags"]["ignorePreflightErrors"] = ",".join(set(preflight_errors))
 
-<<<<<<< HEAD
     # override kubeadm_kube-proxy.conntrack.min with sysctl.net.netfilter.nf_conntrack_max since they define the same kernel variable
     version_key = utils.version_key(inventory["services"]["kubeadm"]["kubernetesVersion"])
     if version_key >= (1, 29, 0):
@@ -192,10 +191,6 @@
     else:
         inventory["services"]["kubeadm_kube-proxy"]["conntrack"].pop("min",None)
 
-    return inventory
-
-=======
->>>>>>> 7b3c6b1a
 
 def reset_installation_env(group: NodeGroup) -> Optional[RunnersGroupResult]:
     log = group.cluster.log
