--- conflicted
+++ resolved
@@ -575,22 +575,6 @@
         subjects:
           - kind: ServiceAccount
   admission: psp
-  psp:
-    pod-security: enabled
-    oob-policies:
-      default: enabled
-      host-network: enabled
-      anyuid: enabled
-    custom-policies:
-      psp-list: []
-      roles-list: []
-      bindings-list: []
-<<<<<<< HEAD
-
-procedure_history:
-  not_archive_threshold: 5
-  delete_threshold: 10
-=======
   pss:
     pod-security: enabled
     defaults:
@@ -604,4 +588,7 @@
       usernames: []
       runtimeClasses: []
       namespaces: ["kube-system"]
->>>>>>> abbc2526
+
+procedure_history:
+  not_archive_threshold: 5
+  delete_threshold: 10