--- conflicted
+++ resolved
@@ -472,11 +472,7 @@
       v1.21:
         version: v3.22.2
         sha1: b1e2c550480afe4250a34b0e4529eb38ae06973f
-<<<<<<< HEAD
-       v1.22:
-=======
       v1.22:
->>>>>>> cbe888b2
         version: v3.24.2
         sha1: c4de7a203e5a3a942fdf130bc9ec180111fc2ab6 
       v1.23:
@@ -485,12 +481,9 @@
       v1.24:
         version: v3.24.2
         sha1: c4de7a203e5a3a942fdf130bc9ec180111fc2ab6 
-<<<<<<< HEAD
-=======
       v1.25:
         version: v3.24.2
         sha1: c4de7a203e5a3a942fdf130bc9ec180111fc2ab6 
->>>>>>> cbe888b2
     nginx-ingress-controller:
       v1.21:
         image-name: ingress-nginx/controller
