--- conflicted
+++ resolved
@@ -146,15 +146,11 @@
       v1.24.2:
         version_rhel: 19.03*
         version_rhel8: 19.03*
-<<<<<<< HEAD
-        version_debian: 5:19.03.*
-      v1.25.2:
-        version_rhel: 19.03*
-        version_rhel8: 19.03*
-        version_debian: 5:19.03.*
-=======
-        version_debian: 5:20.10.*
->>>>>>> ab2c56d5
+        version_debian: 5:20.10.*
+      v1.25.2:
+        version_rhel: 19.03*
+        version_rhel8: 19.03*
+        version_debian: 5:20.10.*
     containerd:
       v1.21.2:
         version_rhel: 1.4*
@@ -319,15 +315,11 @@
       v1.24.2:
         version_rhel: 1.8*
         version_rhel8: 1.8*
-<<<<<<< HEAD
+        version_debian: 2.*
+      v1.25.2:
+        version_rhel: 1.8*
+        version_rhel8: 1.8*
         version_debian: 2.0.*
-      v1.25.2:
-        version_rhel: 1.8*
-        version_rhel8: 1.8*
-        version_debian: 2.0.*
-=======
-        version_debian: 2.*
->>>>>>> ab2c56d5
     keepalived:
       v1.21.2:
         version_rhel: 1.3*
@@ -368,15 +360,11 @@
       v1.24.2:
         version_rhel: 1.3*
         version_rhel8: 2.1*
-<<<<<<< HEAD
-        version_debian: 1:2.0.*
-      v1.25.2:
-        version_rhel: 1.3*
-        version_rhel8: 2.1*
-        version_debian: 1:2.0.*
-=======
-        version_debian: 1:2.*
->>>>>>> ab2c56d5
+        version_debian: 1:2.*
+      v1.25.2:
+        version_rhel: 1.3*
+        version_rhel8: 2.1*
+        version_debian: 1:2.*
     crictl:
       v1.21.2:
         version: v1.23.0
