# Copyright 2021-2022 NetCracker Technology Corporation
#
# Licensed under the Apache License, Version 2.0 (the "License");
# you may not use this file except in compliance with the License.
# You may obtain a copy of the License at
#
#      http://www.apache.org/licenses/LICENSE-2.0
#
# Unless required by applicable law or agreed to in writing, software
# distributed under the License is distributed on an "AS IS" BASIS,
# WITHOUT WARRANTIES OR CONDITIONS OF ANY KIND, either express or implied.
# See the License for the specific language governing permissions and
# limitations under the License.

"""
This module works with audit on remote nodes.
Using this module you can install, enable audit and configure audit rules.
"""

import io
from typing import Optional

from kubemarine import system, packages
from kubemarine.core import utils
from kubemarine.core.cluster import KubernetesCluster
from kubemarine.core.group import NodeGroup, RunnersGroupResult, CollectorCallback


def verify_inventory(inventory: dict, cluster: KubernetesCluster) -> dict:
    for host in cluster.nodes['all'].get_final_nodes().get_hosts():
        package_name = cluster.get_package_association_for_node(host, 'audit', 'package_name')
        if isinstance(package_name, str):
            package_name = [package_name]

        if len(package_name) != 1:
            os_family = cluster.get_os_family_for_node(host)
            raise Exception(f'Audit has multiple associated packages {package_name} for OS {os_family!r} '
                            f'that is currently not supported')

    return inventory


def install(group: NodeGroup) -> Optional[RunnersGroupResult]:
    """
    Automatically installs and enables the audit service for the specified nodes
    :param group: Nodes group on which audit installation should be performed
    :return: String with installation output from nodes or None, when audit installation was skipped
    """
    cluster: KubernetesCluster = group.cluster
    log = cluster.log

    log.verbose('Searching for already installed auditd package...')

    # Reduce nodes amount for installation
    hosts_to_packages = packages.get_association_hosts_to_packages(group, cluster.inventory, 'audit')

    not_installed_hosts = []
    audit_installed_results = packages.detect_installed_packages_version_hosts(cluster, hosts_to_packages)
    for detected_audit_versions in audit_installed_results.values():
        for detected_version, hosts in detected_audit_versions.items():
            log.verbose(f'{detected_version}: {hosts}')
            if 'not installed' in detected_version:
                not_installed_hosts.extend(hosts)

    if not not_installed_hosts:
        log.debug('Auditd is already installed on all nodes')
        return None
    else:
        log.debug(f'Auditd package is not installed on {not_installed_hosts}, installing...')

<<<<<<< HEAD
    if utils.check_dry_run_status_active(group.cluster):
        return None

    with cluster.make_group(not_installed_hosts).new_executor() as exe:
        for node in exe.group.get_ordered_members_list():
            package_name = cluster.get_package_association_for_node(node.get_host(), 'audit', 'package_name')
            packages.install(node, include=package_name)
=======
    collector = CollectorCallback(cluster)
    with cluster.make_group(not_installed_hosts).new_executor() as exe:
        for node in exe.group.get_ordered_members_list():
            package_name = cluster.get_package_association_for_node(node.get_host(), 'audit', 'package_name')
            packages.install(node, include=package_name, callback=collector)

>>>>>>> bbb57359
            service_name = cluster.get_package_association_for_node(node.get_host(), 'audit', 'service_name')
            system.enable_service(node, name=service_name, callback=collector)

    return collector.result


def apply_audit_rules(group: NodeGroup) -> RunnersGroupResult:
    """
    Generates and applies audit rules to the group
    :param group: Nodes group, where audit service should be configured
    :return: Service restart result or nothing if audit rules are non exists, or restart is not required
    """
    cluster: KubernetesCluster = group.cluster
    log = cluster.log

    log.debug('Applying audit rules...')
    rules_content = " \n".join(cluster.inventory['services']['audit']['rules'])
    utils.dump_file(cluster, rules_content, 'audit.rules')

<<<<<<< HEAD
    if utils.check_dry_run_status_active(group.cluster):
        return None

    restart_tokens = []
=======
    collector = CollectorCallback(cluster)
>>>>>>> bbb57359
    with group.new_executor() as exe:
        for node in exe.group.get_ordered_members_list():
            host = node.get_host()

            rules_config_location = cluster.get_package_association_for_node(host, 'audit', 'config_location')
            node.put(io.StringIO(rules_content), rules_config_location, sudo=True, backup=True)

            service_name = cluster.get_package_association_for_node(host, 'audit', 'service_name')
            node.sudo(f'service {service_name} restart', callback=collector)

    return collector.result<|MERGE_RESOLUTION|>--- conflicted
+++ resolved
@@ -68,22 +68,15 @@
     else:
         log.debug(f'Auditd package is not installed on {not_installed_hosts}, installing...')
 
-<<<<<<< HEAD
-    if utils.check_dry_run_status_active(group.cluster):
+    if utils.check_dry_run_status_active(cluster):
         return None
 
-    with cluster.make_group(not_installed_hosts).new_executor() as exe:
-        for node in exe.group.get_ordered_members_list():
-            package_name = cluster.get_package_association_for_node(node.get_host(), 'audit', 'package_name')
-            packages.install(node, include=package_name)
-=======
     collector = CollectorCallback(cluster)
     with cluster.make_group(not_installed_hosts).new_executor() as exe:
         for node in exe.group.get_ordered_members_list():
             package_name = cluster.get_package_association_for_node(node.get_host(), 'audit', 'package_name')
             packages.install(node, include=package_name, callback=collector)
 
->>>>>>> bbb57359
             service_name = cluster.get_package_association_for_node(node.get_host(), 'audit', 'service_name')
             system.enable_service(node, name=service_name, callback=collector)
 
@@ -103,14 +96,10 @@
     rules_content = " \n".join(cluster.inventory['services']['audit']['rules'])
     utils.dump_file(cluster, rules_content, 'audit.rules')
 
-<<<<<<< HEAD
     if utils.check_dry_run_status_active(group.cluster):
         return None
+    collector = CollectorCallback(cluster)
 
-    restart_tokens = []
-=======
-    collector = CollectorCallback(cluster)
->>>>>>> bbb57359
     with group.new_executor() as exe:
         for node in exe.group.get_ordered_members_list():
             host = node.get_host()
