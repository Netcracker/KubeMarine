--- conflicted
+++ resolved
@@ -287,40 +287,14 @@
     def flush(self) -> None:
         """
         Flushes the connections' queue and returns grouped result
-
-<<<<<<< HEAD
-    def get_merged_result(self, dry_run=False):
-=======
         :return: grouped tokenized results per connection.
->>>>>>> 6764ad65
         """
         self._check_closed()
         batch_results: Dict[str, TokenizedResult] = {}
 
-<<<<<<< HEAD
-        :return: NodeGroupResult
-        """
-        if dry_run:
-            return None
-        executor = self._get_active_executor()
-        if len(executor.results) == 0:
-            return None
-        group_results = executor.get_merged_nodegroup_results()
-        if len(group_results.failed) > 0:
-            # If any failed, then throw exception.
-            # Do not check 'warn' arg, because if any command had 'False' value, UnexpectedExit can be already thrown.
-            raise fabric.group.GroupException(group_results)
-
-        return group_results
-
-    def get_last_results_str(self):
-        batched_results = self.get_last_results()
-        if not batched_results:
-=======
         if not self._connections_queue:
             self.logger.verbose('Queue is empty, nothing to perform')
             self._last_results = batch_results
->>>>>>> 6764ad65
             return
 
         callable_batches: List[Dict[str, _MergedPayload]] = self._get_callables()
