# Copyright 2021-2022 NetCracker Technology Corporation
#
# Licensed under the Apache License, Version 2.0 (the "License");
# you may not use this file except in compliance with the License.
# You may obtain a copy of the License at
#
#      http://www.apache.org/licenses/LICENSE-2.0
#
# Unless required by applicable law or agreed to in writing, software
# distributed under the License is distributed on an "AS IS" BASIS,
# WITHOUT WARRANTIES OR CONDITIONS OF ANY KIND, either express or implied.
# See the License for the specific language governing permissions and
# limitations under the License.

import re
from copy import deepcopy
from typing import Dict, List, Union


import fabric
import yaml


from kubemarine.core import log
from kubemarine.core.connections import ConnectionPool, Connections
from kubemarine.core.environment import Environment
from kubemarine.core.group import NodeGroup

jinja_query_regex = re.compile("{{ .* }}", re.M)

_AnyConnectionTypes = Union[str, NodeGroup, fabric.connection.Connection]


class KubernetesCluster(Environment):

    def __init__(self, inventory, context, procedure_inventory=None,
                 shallow_copy_env_from: 'KubernetesCluster' = None):

        self.supported_roles = [
            "balancer",
            "master",
            "worker",
            "control-plane"
        ]

        self.roles = []
        self.ips = {
            "all": []
        }
        self.nodes: Dict[str, NodeGroup] = {}

        self.context = deepcopy(context)
        self.context['runtime_vars'] = {}

        if isinstance(inventory, dict):
            self.raw_inventory = deepcopy(inventory)
        else:
            with open(inventory, 'r') as stream:
                self.raw_inventory = yaml.safe_load(stream)

        if shallow_copy_env_from:
            self._globals = shallow_copy_env_from._globals
            self._defaults = shallow_copy_env_from._defaults
            self._log = shallow_copy_env_from._log
        else:
            with open(utils.get_resource_absolute_path('resources/configurations/globals.yaml',
                                                       script_relative=True), 'r') as stream:
                self._globals = yaml.safe_load(stream)

            with open(utils.get_resource_absolute_path('resources/configurations/defaults.yaml',
                                                       script_relative=True), 'r') as stream:
                self._defaults = yaml.safe_load(stream)

            self._log = log.init_log_from_context_args(self)

        self.procedure_inventory = {}
        if procedure_inventory is not None:
            if isinstance(procedure_inventory, dict):
                self.procedure_inventory = deepcopy(procedure_inventory)
            else:
                with open(procedure_inventory, 'r') as stream:
                    self.procedure_inventory = yaml.safe_load(stream)

        self._inventory = {}
        # connection pool should be created every time, because it is relied on partially enriched inventory
        self._connection_pool = ConnectionPool(self)

    def enrich(self, nodes_context: dict = None, custom_enrichment_fns: List[str] = None):
        # if nodes context is explicitly supplied, let's copy it first.
        if nodes_context is not None:
            self.context['nodes'] = deepcopy(nodes_context['nodes'])
            self.context['os'] = deepcopy(nodes_context['os'])

        # do not make dumps for custom enrichment functions, because result is generally undefined
        make_dumps = custom_enrichment_fns is None
        self._inventory = defaults.enrich_inventory(self, self.raw_inventory,
                                                    make_dumps=make_dumps, custom_fns=custom_enrichment_fns)

        # detect nodes context automatically, after enrichment is done to ensure that node groups are initialized
        if nodes_context is None:
            self._detect_nodes_context()

    @property
    def inventory(self) -> dict:
        return self._inventory

    @property
    def globals(self) -> dict:
        return self._globals

    @property
    def defaults(self) -> dict:
        return self._defaults

    @property
    def log(self) -> log.EnhancedLogger:
        return self._log.logger

    def make_group(self, ips: List[_AnyConnectionTypes]) -> NodeGroup:
        connections: Connections = {}
        for ip in ips:
            if isinstance(ip, fabric.connection.Connection):
                ip = ip.host
                connections[ip] = self._connection_pool.get_connection(ip)
            elif isinstance(ip, NodeGroup):
                for host, connection in ip.nodes.items():
                    ip = connection.host
                    connections[ip] = self._connection_pool.get_connection(ip)
            elif isinstance(ip, str):
                connections[ip] = self._connection_pool.get_connection(ip)
            else:
                raise Exception('Unsupported connection object type')
        return NodeGroup(connections, self)

    def get_addresses_from_node_names(self, node_names: List[str]) -> dict:
        result = {}
        for node in self.inventory["nodes"]:
            for requested_node_name in node_names:
                if requested_node_name == node['name']:
                    result[node['name']] = {
                        'address': node.get('address'),
                        'internal_address': node.get('internal_address'),
                        'connect_to': node.get('connect_to')
                    }
        return result

    def make_group_from_nodes(self, node_names: List[str]) -> NodeGroup:
        addresses = self.get_addresses_from_node_names(node_names)
        ips = []
        for item in list(addresses.values()):
            ips.append(item['connect_to'])
        return self.make_group(ips)

    def create_group_from_groups_nodes_names(self, groups_names: List[str], nodes_names: List[str]) -> NodeGroup:
        common_group = None

        if nodes_names:
            common_group = self.make_group_from_nodes(nodes_names)

        if groups_names:
            for group in groups_names:

                if group not in self.roles:
                    self.log.verbose('Group \'%s\' is requested for usage, but this group is not exists.' % group)
                    continue

                if common_group is None:
                    common_group = self.nodes[group]
                else:
                    common_group = common_group.include_group(self.nodes[group])

        return common_group

    def schedule_cumulative_point(self, point_method):
        return flow.schedule_cumulative_point(self, point_method)

    def is_task_completed(self, task_path) -> bool:
        return flow.is_task_completed(self, task_path)

    def get_final_inventory(self):
        return utils.get_final_inventory(self)

    def get_facts_enrichment_fns(self):
        return [
            "kubemarine.kubernetes.add_node_enrichment",
            "kubemarine.kubernetes.remove_node_enrichment",
            "kubemarine.controlplane.controlplane_node_enrichment",
            "kubemarine.core.defaults.append_controlplain",
            "kubemarine.core.defaults.compile_inventory",
            "kubemarine.core.defaults.calculate_node_names",
            "kubemarine.core.defaults.apply_defaults",
            "kubemarine.core.defaults.calculate_nodegroups"
        ]

    def _detect_nodes_context(self) -> None:
        self.log.debug('Start detecting nodes context...')

        for node in self.nodes['all'].get_ordered_members_list(provide_node_configs=True):
            self.context['nodes'][node['connect_to']] = {
                "name": node['name'],
                "roles": node['roles']
            }

        system.whoami(self)
        self.log.verbose('Whoami check finished')

        self._check_online_nodes()
        self._check_accessible_nodes()

        system.detect_active_interface(self)
        self.log.verbose('Interface check finished')
        system.detect_os_family(self)
        self.log.verbose('OS family check finished')

        self.log.debug('Detecting nodes context finished!')

    def _gather_facts_after(self):
        self.log.debug('Gathering facts after tasks execution started...')

        self.remove_invalid_cri_config(self.inventory)
        # Method "kubemarine.system.is_multiple_os_detected" is not used because it detects OS family for new nodes
        # only, while package versions caching performs on all nodes.
        if self.nodes['all'].get_nodes_os(suppress_exceptions=True, force_all_nodes=True) != 'multiple':
            self.cache_package_versions()
            self.log.verbose('Package versions detection finished')
        else:
            self.log.verbose('Package versions detection cancelled - cluster in multiple OS state')

        self.log.debug('Gathering facts after tasks execution finished!')

    def _check_online_nodes(self):
        """
        Check that only subset of nodes for removal can be offline
        """
        all = self.nodes['all']
        for_removal = all.get_nodes_for_removal()
        remained = all.exclude_group(for_removal)
        offline = all.get_online_nodes(False)
        remained_offline = remained.intersection_group(offline)
        if not remained_offline.is_empty():
            raise Exception(f"{remained_offline.get_hosts()} are not reachable. "
                            "Probably they are turned off or something is incorrect with ssh daemon, "
                            "or incorrect ssh port is specified.")

    # todo this check can probably be moved to prepare.check tasks group of each procedure
    def _check_accessible_nodes(self):
        """
        Check that all online nodes are accessible.
        """
        all = self.nodes['all']
        online = all.get_online_nodes(True)
        accessible = all.get_accessible_nodes()
        not_accessible = all.exclude_group(accessible)
        not_accessible_online = online.intersection_group(not_accessible)
        if not not_accessible_online.is_empty():
            raise Exception(f"{not_accessible_online.get_hosts()} are not accessible through ssh. "
                            f"Check ssh credentials.")

    def get_associations_for_os(self, os_family):
        package_associations = self.inventory['services']['packages']['associations']
        active_os_family = system.get_os_family(self)
        if active_os_family != os_family:
            package_associations = package_associations[os_family]

        return package_associations

    def get_os_family_for_node(self, host: str) -> str:
        node_context = self.context['nodes'].get(host)
        if not node_context or not node_context.get('os', {}).get('family'):
            raise Exception('Node %s do not contain necessary context data' % host)
        return node_context['os']['family']

    def get_associations_for_node(self, host: str) -> dict:
        """
        Returns all packages associations for specific node
        :param host: The address of the node for which required to find the associations
        :return: Dict with packages and their associations
        """
        node_os_family = self.get_os_family_for_node(host)
        return self.get_associations_for_os(node_os_family)

    def get_package_association_for_node(self, host: str, package: str, association_key: str) -> str or list:
        """
        Returns the specified association for the specified package from inventory for specific node
        :param host: The address of the node for which required to find the association
        :param package: The package name to get the association for
        :param association_key: Association key to get
        :return: Association string or list value
        """
        associations = self.get_associations_for_node(host)
        association_value = associations.get(package, {}).get(association_key)
        if association_value is None:
            raise Exception(f'Failed to get association "{association_key}" for package "{package}"')
        if not isinstance(association_value, str) and not isinstance(association_value, list):
            raise Exception(f'Unsupported association "{association_key}" value type for package "{package}", '
                            f'got: {str(association_value)}')
        return association_value

    def get_package_association_for_group(self, group: NodeGroup, package: str, association_key: str) -> dict:
        """
        Returns the specified association dict for the specified package from inventory for entire NodeGroup
        :param group: NodeGroup for which required to find the association
        :param package: The package name to get the association for
        :param association_key: Association key to get
        :return: Association values for every host in group, e.g. { host -> value }
        """
        results = {}
        for node in group.get_ordered_members_list(provide_node_configs=True):
            association_value = self.get_package_association_for_node(node['connect_to'], package, association_key)
            results[node['connect_to']] = association_value
        return results

    def get_package_association_str_for_group(self, group: NodeGroup,
                                              package: str, association_key: str) -> str or list:
        """
        Returns the specified association string or list for the specified package from inventory for entire NodeGroup.
        If association value is different between some nodes, an exception will be thrown.
        :param group: NodeGroup for which required to find the association
        :param package: The package name to get the association for
        :param association_key: Association key to get
        :return: Association string or list value
        """
        results = self.get_package_association_for_group(group, package, association_key)
        results_values = list(set(results.values()))
        if len(results_values) == 1:
            return results_values[0]
        raise Exception(f'Too many values returned for package associations str "{association_key}" for package "{package}"')

    def cache_package_versions(self):
        # todo consider nodes not having sudo privileges
        detected_packages = packages.detect_installed_packages_version_groups(
            self.nodes['all'].get_unchanged_nodes().get_online_nodes(True))
        for os_family in ['debian', 'rhel', 'rhel8']:
            if self.inventory['services']['packages']['associations'].get(os_family):
                del self.inventory['services']['packages']['associations'][os_family]
        for association_name, associated_params in self.inventory['services']['packages']['associations'].items():
            associated_packages = associated_params.get('package_name', [])
            packages_list = []
            final_packages_list = []
            if isinstance(associated_packages, str):
                packages_list.append(associated_packages)
            elif isinstance(associated_packages, list):
                packages_list = packages_list + associated_packages
            else:
                raise Exception('Unsupported associated packages object type')

            for package in packages_list:
                detected_package_versions = list(detected_packages[package].keys())
                for version in detected_package_versions:
                    # add package version to list only if it was found as installed
                    # skip version, which ended with special symbol = or -
                    # (it is possible in some cases to receive "containerd=" version)
                    if "not installed" not in version and version[-1] != '=' and version[-1] != '-':
                        final_packages_list.append(version)

                # if there no versions detected, then set package version to default
                if not final_packages_list:
                    final_packages_list = [package]

            # if non-multiple value, then convert to simple string
            # packages can contain multiple package values, like docker package
            # (it has docker-ce, docker-cli and containerd.io packages for installation)
            if len(final_packages_list) == 1:
                final_packages_list = final_packages_list[0]
            else:
                final_packages_list = list(set(final_packages_list))

            associated_params['package_name'] = final_packages_list
        # packages from direct installation section
        if self.inventory['services']['packages']['install']:
            final_packages_list = []
            for package in self.inventory['services']['packages']['install']['include']:
                package_versions_list = []
                detected_package_versions = list(detected_packages[package].keys())
                for version in detected_package_versions:
                    # skip version, which ended with special symbol = or -
                    # (it is possible in some cases)
                    if "not installed" not in version and version[-1] != '=' and version[-1] != '-':
                        # add package version to list only if it was found as installed
                        package_versions_list.append(version)
                # if there no versions detected, then set package version to default
                if not package_versions_list:
                    package_versions_list = [package]
                final_packages_list = final_packages_list + package_versions_list
            self.inventory['services']['packages']['install']['include'] = list(set(final_packages_list))
        return detected_packages

    def finish(self):
        self._gather_facts_after()
        # TODO: rewrite the following lines as deenrichment functions like common enrichment mechanism
        from kubemarine.procedures import remove_node
        from kubemarine import controlplane
        prepared_inventory = remove_node.remove_node_finalize_inventory(self, self.inventory)
        prepared_inventory = defaults.prepare_for_dump(prepared_inventory, copy=False)
        prepared_inventory = self.escape_jinja_characters_for_inventory(prepared_inventory)
<<<<<<< HEAD
        output = yaml.dump(prepared_inventory)
        utils.dump_file(self, output, "cluster_finalized.yaml")
        cluster_storage = utils.ClusterStorage.get_instance(self)
        if self.context["initial_procedure"] in ('paas', 'iaas'):
            self.log.verbose(self.context["initial_procedure"] + ' procedure')
        else:
            cluster_storage.make_dir(self)
            if self.context.get('initial_procedure') == 'add_node':
                cluster_storage.collect_info_all_master(self)
                cluster_storage.upload_info_new_node(self)
            cluster_storage.collect_procedure_info(self)
            cluster_storage.comprese_and_upload_archive(self)
            cluster_storage.rotation_file(self)
=======
        inventory_for_dump = controlplane.controlplane_finalize_inventory(self, prepared_inventory)
        utils.dump_file(self, yaml.dump(inventory_for_dump), "cluster_finalized.yaml")
>>>>>>> 141c4ede

    def escape_jinja_characters_for_inventory(self, obj):
        if isinstance(obj, dict):
            for key, value in obj.items():
                obj[key] = self.escape_jinja_characters_for_inventory(value)
        elif isinstance(obj, list):
            for key, value in enumerate(obj):
                obj[key] = self.escape_jinja_characters_for_inventory(value)
        elif isinstance(obj, str):
            obj = self.escape_jinja_character(obj)
        return obj

    def escape_jinja_character(self, value):
        if '{{' in value and '}}' in value and re.search(jinja_query_regex, value):
            matches = re.findall(jinja_query_regex, value)
            for match in matches:
                # TODO: rewrite to correct way of match replacement: now it can cause "{raw}{raw}xxx.." circular bug
                value = value.replace(match, '{% raw %}'+match+'{% endraw %}')
        return value

    def remove_invalid_cri_config(self, inventory):
        if inventory['services']['cri']['containerRuntime'] == 'docker':
            if inventory['services']['cri'].get('containerdConfig'):
                del inventory['services']['cri']['containerdConfig']
        elif inventory['services']['cri'].get('dockerConfig'):
            del inventory['services']['cri']['dockerConfig']

from kubemarine import system, packages
from kubemarine.core import defaults, flow, utils<|MERGE_RESOLUTION|>--- conflicted
+++ resolved
@@ -393,9 +393,9 @@
         prepared_inventory = remove_node.remove_node_finalize_inventory(self, self.inventory)
         prepared_inventory = defaults.prepare_for_dump(prepared_inventory, copy=False)
         prepared_inventory = self.escape_jinja_characters_for_inventory(prepared_inventory)
-<<<<<<< HEAD
-        output = yaml.dump(prepared_inventory)
-        utils.dump_file(self, output, "cluster_finalized.yaml")
+
+        inventory_for_dump = controlplane.controlplane_finalize_inventory(self, prepared_inventory)
+        utils.dump_file(self, yaml.dump(inventory_for_dump), "cluster_finalized.yaml")
         cluster_storage = utils.ClusterStorage.get_instance(self)
         if self.context["initial_procedure"] in ('paas', 'iaas'):
             self.log.verbose(self.context["initial_procedure"] + ' procedure')
@@ -407,10 +407,6 @@
             cluster_storage.collect_procedure_info(self)
             cluster_storage.comprese_and_upload_archive(self)
             cluster_storage.rotation_file(self)
-=======
-        inventory_for_dump = controlplane.controlplane_finalize_inventory(self, prepared_inventory)
-        utils.dump_file(self, yaml.dump(inventory_for_dump), "cluster_finalized.yaml")
->>>>>>> 141c4ede
 
     def escape_jinja_characters_for_inventory(self, obj):
         if isinstance(obj, dict):
