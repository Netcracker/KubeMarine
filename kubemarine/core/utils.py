# Copyright 2021-2022 NetCracker Technology Corporation
#
# Licensed under the Apache License, Version 2.0 (the "License");
# you may not use this file except in compliance with the License.
# You may obtain a copy of the License at
#
#      http://www.apache.org/licenses/LICENSE-2.0
#
# Unless required by applicable law or agreed to in writing, software
# distributed under the License is distributed on an "AS IS" BASIS,
# WITHOUT WARRANTIES OR CONDITIONS OF ANY KIND, either express or implied.
# See the License for the specific language governing permissions and
# limitations under the License.
import difflib
import hashlib
import io
import ipaddress
import json
import os
import re
import shutil
import sys
import time
import tarfile

from typing import Tuple, Callable, List, TextIO, cast, Union, TypeVar, Dict, Sequence, Optional

import deepdiff  # type: ignore[import-untyped]
import yaml
import ruamel.yaml
from copy import deepcopy
from datetime import datetime
from collections import OrderedDict

from pathvalidate import sanitize_filepath
from ruamel.yaml import CommentedMap
from typing_extensions import Protocol

from kubemarine.core import log
from kubemarine.core.errors import pretty_print_error


_T_contra = TypeVar("_T_contra", contravariant=True)


class SupportsAllComparisons(Protocol[_T_contra]):
    def __lt__(self, __other: _T_contra) -> bool: ...

    def __gt__(self, __other: _T_contra) -> bool: ...

    def __le__(self, __other: _T_contra) -> bool: ...

    def __ge__(self, __other: _T_contra) -> bool: ...


def do_fail(message: str = '', reason: Exception = None, hint: str = '', logger: log.EnhancedLogger = None) -> None:

    if not logger:
        sys.stderr.write("\033[91m")

    pretty_print_error(message, reason, logger)

    # Please do not rewrite this to logging approach:
    # hint should be visible only in stdout and without special formatting
    if hint != "":
        sys.stderr.write("\n")
        sys.stderr.write(hint + "\n")

    if not logger:
        sys.stderr.write("\033[0m")

    sys.exit(1)


def get_elapsed_string(start: float, end: float) -> str:
    elapsed = end - start
    hours, remainder = divmod(elapsed, 3600)
    minutes, seconds = divmod(remainder, 60)
    return '{:02}h {:02}m {:02}s'.format(int(hours), int(minutes), int(seconds))


def prepare_dump_directory(location: str, reset_directory: bool = True) -> None:
    dumpdir = os.path.join(location, 'dump')
    if reset_directory and os.path.exists(dumpdir) and os.path.isdir(dumpdir):
        shutil.rmtree(dumpdir)
    os.makedirs(dumpdir, exist_ok=True)


def make_ansible_inventory(location: str, c: object) -> None:
    from kubemarine.core.cluster import KubernetesCluster
    cluster = cast(KubernetesCluster, c)

    inventory = get_final_inventory(cluster)
    roles = []
    for node in inventory['nodes']:
        for role in node['roles']:
            if role not in roles:
                roles.append(role)

    config: dict = {
        'all': [
            'localhost ansible_connection=local'
        ],
        'cluster:children': []
    }

    already_global_defined = []

    for role in roles:
        config[role] = []
        config['cluster:children'].append(role)
        for node in cluster.nodes[role].get_final_nodes().get_ordered_members_configs_list():
            record = "%s ansible_host=%s ansible_ssh_user=%s ansible_ssh_pass=%s ansible_ssh_private_key_file=%s ip=%s" % \
                     (node['name'],
                      node['connect_to'],
                      node.get('username', cluster.globals['connection']['defaults']['username']),
                      node.get('password'),
                      node.get('keyfile'),
                      node['internal_address'])
            if node.get('address') is not None:
                record += ' external_ip=%s' % node['address']

            if node['name'] not in already_global_defined:
                config['all'].append(record)
                # to avoid duplicate definition in global section we have to check is that was already defined?
                already_global_defined.append(node['name'])

            config[role].append(node['name'])

    config['cluster:vars'] = [
        'ansible_become=True'
    ]

    for group in ['services', 'plugins']:
        if inventory.get(group) is not None:
            for service_name, service_configs in inventory[group].items():
                # write to inventory only plugins, which will be installed
                if group != 'plugins' or service_configs.get('install', False):

                    config['cluster:vars'].append('\n# %s.%s' % (group, service_name))

                    if isinstance(service_configs, dict):

                        if service_configs.get('installation') is not None:
                            del service_configs['installation']
                        if service_configs.get('install') is not None:
                            del service_configs['install']

                        for config_name, config_value in service_configs.items():
                            if isinstance(config_value, dict) or isinstance(config_value, list):
                                config_value = json.dumps(config_value)
                            config['cluster:vars'].append('%s_%s=%s' % (
                                # TODO: Rewrite replace using regex
                                service_name.replace('-', '_').replace('.', '_').replace('/', '_'),
                                config_name.replace('-', '_').replace('.', '_').replace('/', '_'),
                                config_value))
                    else:
                        config_value = json.dumps(service_configs)
                        config['cluster:vars'].append('%s=%s' % (
                            service_name.replace('-', '_').replace('.', '_'),
                            config_value))

    config_compiled = ''
    for section_name, strings in config.items():
        config_compiled += '[%s]' % section_name
        for string in strings:
            config_compiled += '\n' + string
        config_compiled += '\n\n'

    dump_file({}, config_compiled, location, dump_location=False)


def get_current_timestamp_formatted() -> str:
    return datetime.now().strftime("%Y-%m-%d-%H-%M-%S")


def get_final_inventory(c: object, initial_inventory: dict = None, procedure_initial_inventory: dict = None) -> dict:
    from kubemarine.core.cluster import KubernetesCluster
    cluster = cast(KubernetesCluster, c)

    if initial_inventory is None:
        inventory = deepcopy(cluster.inventory)
    else:
        inventory = deepcopy(initial_inventory)

    if procedure_initial_inventory is None:
        procedure_inventory = deepcopy(cluster.procedure_inventory)
    else:
        procedure_inventory = deepcopy(procedure_initial_inventory)

    from kubemarine import admission, cri, kubernetes, packages, plugins, thirdparties
    from kubemarine.core import defaults
    from kubemarine.cri import containerd
    from kubemarine.plugins import nginx_ingress
    from kubemarine.procedures import add_node, remove_node

    inventory_finalize_functions: List[Callable[[KubernetesCluster, dict, dict], dict]] = [
        add_node.add_node_finalize_inventory,
        lambda cluster, inventory, _: defaults.calculate_node_names(inventory, cluster),
        remove_node.remove_node_finalize_inventory,
<<<<<<< HEAD
        kubernetes.restore_finalize_inventory,
        kubernetes.upgrade_finalize_inventory,
=======
        lambda cluster, inventory, _: kubernetes.restore_finalize_inventory(cluster, inventory),
        lambda cluster, inventory, _: kubernetes.upgrade_finalize_inventory(cluster, inventory),
>>>>>>> 67a4af94
        kubernetes.reconfigure_finalize_inventory,
        thirdparties.restore_finalize_inventory,
        thirdparties.upgrade_finalize_inventory,
        thirdparties.migrate_cri_finalize_inventory,
        plugins.upgrade_finalize_inventory,
        packages.upgrade_finalize_inventory,
        packages.migrate_cri_finalize_inventory,
        admission.finalize_inventory,
        nginx_ingress.finalize_inventory,
        containerd.migrate_cri_finalize_inventory,
        cri.upgrade_finalize_inventory,
    ]

    for finalize_fn in inventory_finalize_functions:
        inventory = finalize_fn(cluster, inventory, procedure_inventory)

    return inventory


def merge_vrrp_ips(procedure_inventory: dict, inventory: dict) -> None:
    # This method is currently unused.
    # If it is ever supported when adding and removing node,
    # it will be necessary to more accurately install and reconfigure the keepalived on existing nodes.
    # Also, it is desirable to change the section format, for example, as for etc_hosts.

    if "vrrp_ips" in inventory and len(inventory["vrrp_ips"]) > 0:
        raise Exception("vrrp_ips section already defined, merging not supported yet")
    else:
        inventory["vrrp_ips"] = procedure_inventory["vrrp_ips"]

    if isinstance(inventory, OrderedDict):
        inventory.move_to_end("vrrp_ips", last=False)


def dump_file(context: Union[dict, object], data: Union[TextIO, str], filename: str,
              *, dump_location: bool = True, create_subdir: bool = False) -> None:
    if dump_location:
        if not isinstance(context, dict):
            # cluster is passed instead of the context directly
            from kubemarine.core.cluster import KubernetesCluster
            cluster = cast(KubernetesCluster, context)
            context = cluster.context

        args = context['execution_arguments']
        if args['disable_dump'] \
                and not (filename in ClusterStorage.PRESERVED_DUMP_FILES and context['preserve_inventory']):
            return

        prepare_dump_directory(args['dump_location'], reset_directory=False)
        target_path = get_dump_filepath(context, filename)
    else:
        target_path = get_external_resource_path(filename)
    # sanitize_filepath is needed for windows/macOS, where some symbols are restricted in file path,
    # but they can appear in target path. They will be replaced with '_'
    target_path = sanitize_filepath(target_path, replacement_text='_')

    if create_subdir:
        os.makedirs(os.path.dirname(target_path), exist_ok=True)

    if isinstance(data, io.StringIO):
        text = data.getvalue()
    elif isinstance(data, str):
        text = data
    else:
        text = data.read()

    with open_utf8(target_path, 'w') as file:
        file.write(text)


def get_dump_filepath(context: dict, filename: str) -> str:
    if context.get("dump_filename_prefix"):
        filename = f"{context['dump_filename_prefix']}_{filename}"

    return get_external_resource_path(os.path.join(context['execution_arguments']['dump_location'], 'dump', filename))


def wait_command_successful(logger: log.EnhancedLogger, attempt: Callable[[], bool],
                            retries: int, timeout: int) -> None:
    while retries > 0:
        logger.debug("Waiting for command to succeed, %s retries left" % retries)
        result = attempt()
        if result:
            logger.debug("Command succeeded")
            return
        retries = retries - 1
        time.sleep(timeout)
    raise Exception("Command failed")


def open_utf8(path: str, mode: str = 'r') -> TextIO:
    return cast(TextIO, open(path, mode + 't', encoding='utf-8'))


def open_internal(path: str, mode: str = 'r') -> TextIO:
    return open_utf8(get_internal_resource_path(path), mode)


def open_external(path: str, mode: str = 'r') -> TextIO:
    return open_utf8(get_external_resource_path(path), mode)


def read_internal(path: str) -> str:
    with open_internal(path) as f:
        return f.read()


def read_external(path: str) -> str:
    with open_external(path) as f:
        return f.read()


def get_external_resource_path(path: str) -> str:
    return os.path.abspath(path)


def get_internal_resource_path(path: str) -> str:
    return os.path.abspath(
        os.path.join(os.path.dirname(__file__), '..', path)
    )


def determine_resource_absolute_file(path: str) -> Tuple[str, bool]:
    """
    Get and verify absolute path to resource file
    :param path: Relative path to resource
    :return: Tuple of absolute path to resource file and flag defining if is an external resource
    """
    # is resource exists as it is defined?
    initial_definition = get_external_resource_path(path)
    if os.path.isfile(initial_definition):
        return initial_definition, True

    # is resource exists as internal resource?
    patched_definition = get_internal_resource_path(path)
    if os.path.isfile(patched_definition):
        return patched_definition, False

    raise Exception('Requested resource %s is not exists at %s or %s' % (path, initial_definition, patched_definition))


def determine_resource_absolute_dir(path: str) -> Tuple[str, bool]:
    """
    Get and verify absolute path to resource directory
    :param path: Relative path to resource
    :return: Tuple of absolute path to resource directory and flag defining if is an external resource
    """
    dirname = os.path.dirname(path)
    # is resource dir exists as it is defined?
    initial_definition = get_external_resource_path(dirname)
    if os.path.isdir(initial_definition):
        return initial_definition, True

    # is resource dir exists as internal resource?
    patched_definition = get_internal_resource_path(dirname)
    if os.path.isdir(patched_definition):
        return patched_definition, False

    raise Exception(
        'Requested resource directory %s is not exists at %s or %s' % (path, initial_definition, patched_definition))


def get_local_file_sha1(filename: str) -> str:
    sha1 = hashlib.sha1()

    # Read local file by chunks of 2^16 bytes (65536) and calculate aggregated SHA1
    with open(filename, 'rb') as f:
        while True:
            data = f.read(2 ** 16)
            if not data:
                break
            sha1.update(data)

    return sha1.hexdigest()


def yaml_structure_preserver() -> ruamel.yaml.YAML:
    """YAML loader and dumper which saves original structure"""
    ruamel_yaml = ruamel.yaml.YAML()
    ruamel_yaml.preserve_quotes = True
    return ruamel_yaml


def is_sorted(l: Sequence[str], key: Callable[[str], SupportsAllComparisons] = None) -> bool:
    """
    Check that the specified list is sorted.

    :param l: list to check
    :param key: custom key function to customize the sort order
    :return: boolean flag if the list is sorted
    """
    if key is None:
        key = lambda x: x
    return all(key(l[i]) <= key(l[i + 1]) for i in range(len(l) - 1))


def map_sorted(map_: CommentedMap, key: Callable[[str], SupportsAllComparisons] = None) -> CommentedMap:
    """
    Check that the specified CommentedMap is sorted, or create new sorted map from it otherwise.

    :param map_: CommentedMap instance to check
    :param key: custom key function to customize the sort order of the map keys
    :return: the same or new sorted instance of the map
    """
    if key is not None:
        _key = key
    else:
        _key = lambda x: x
    map_keys: List[str] = list(map_)
    if not is_sorted(map_keys, key=_key):
        map_ = CommentedMap(sorted(map_.items(), key=lambda item: _key(item[0])))

    return map_


def insert_map_sorted(map_: CommentedMap, k: str, v: object, key: Callable[[str], SupportsAllComparisons] = None) -> None:
    """
    Insert new item to the CommentedMap or update the value for the existing key.
    The map should be already sorted.

    :param map_: sorted CommentedMap instance
    :param k: new key
    :param v: new value
    :param key: custom key function to customize the sort order of the map keys
    """
    if k in map_:
        map_[k] = v
        return

    if key is None:
        key = lambda x: x
    # Find position to insert new item maintaining the order
    pos = max((mi + 1 for mi, mv in enumerate(map_)
               if key(mv) < key(k)),
              default=0)

    map_.insert(pos, k, v)


def load_yaml(filepath: str) -> dict:
    try:
        with open_utf8(filepath, 'r') as stream:
            data: dict = yaml.safe_load(stream)
            return data
    except yaml.YAMLError as exc:
        do_fail(f"Failed to load {filepath}", exc)
        return {}  # unreachable


def strtobool(value: Union[str, bool]) -> bool:
    """
    The method check string and boolean value
    :param value: Value that should be checked
    :param section: inventory section for debugging purpose
    """
    val = str(value).lower()
    if val in ('y', 'yes', 't', 'true', 'on', '1'):
        return True
    elif val in ('n', 'no', 'f', 'false', 'off', '0'):
        return False
    else:
        raise ValueError(f"invalid truth value {value!r}")


def strtoint(value: Union[str, int]) -> int:
    if isinstance(value, int):
        return value

    try:
        # whitespace required because python's int() ignores them
        return int(value.replace(' ', '.'))
    except ValueError:
        raise ValueError(f"invalid integer value {value!r}")


def print_diff(logger: log.EnhancedLogger, diff: deepdiff.DeepDiff) -> None:
    # Extra transformation to JSON is necessary,
    # because DeepDiff.to_dict() returns custom nested classes that cannot be serialized to yaml by default.
    logger.debug(yaml.safe_dump(yaml.safe_load(diff.to_json())))


def get_unified_diff(old: str, new: str, fromfile: str = '', tofile: str = '') -> Optional[str]:
    diff = list(difflib.unified_diff(
        old.splitlines(), new.splitlines(),
        fromfile=fromfile, tofile=tofile,
        lineterm=''))

    if diff:
        return '\n'.join(diff)

    return None


<<<<<<< HEAD
=======
def get_yaml_diff(old: str, new: str, fromfile: str = '', tofile: str = '') -> Optional[str]:
    if yaml.safe_load(old) == yaml.safe_load(new):
        return None

    return get_unified_diff(old, new, fromfile, tofile)


>>>>>>> 67a4af94
def isipv(address: str, versions: List[int]) -> bool:
    return ipaddress.ip_network(address).version in versions


def get_version_filepath() -> str:
    return get_internal_resource_path("version")


def get_version() -> str:
    return read_internal(get_version_filepath()).strip()


def minor_version(version: str) -> str:
    """
    Converts vN.N.N to vN.N
    """
    return 'v' + '.'.join(map(str, _test_version(version, 3)[0:2]))


def major_version(version: str) -> str:
    """
    Converts vN.N.N to vN
    """
    return 'v' + '.'.join(map(str, _test_version(version, 3)[0:1]))


def version_key(version: str) -> Tuple[int, int, int]:
    """
    Converts vN.N.N to (N, N, N) that can be used in comparisons.
    """
    v = _test_version(version, 3)
    return v[0], v[1], v[2]


def minor_version_key(version: str) -> Tuple[int, int]:
    """
    Converts vN.N to (N, N) that can be used in comparisons.
    """
    v = _test_version(version, 2)
    return v[0], v[1]


def _test_version(version: str, numbers_amount: int) -> List[int]:
    # catch version without "v" at the first symbol
    is_rc = 0
    if version.startswith('v'):
        version_list: list = version[1:].split('.')
        # catch version with unexpected number or parts
        parts_num = len(version_list)
        try:
            for i, value in enumerate(version_list):
                # catch release candidate version like v1.29.0-rc.1
                if parts_num == 4 and i == 2 and value.endswith('-rc'):
                    value = value[:-3]
                    is_rc = 1
                # whitespace required because python's int() ignores them
                version_list[i] = int(value.replace(' ', '.'))
        except ValueError:
            pass
        else:
            if numbers_amount == parts_num - is_rc:
                return version_list[:numbers_amount]

    expected_pattern = 'v' + '.'.join('N+' for _ in range(numbers_amount))
    if numbers_amount == 3:
        expected_pattern += '[-rc.N+]'
    raise ValueError(f'Incorrect version \"{version}\" format, expected version pattern is \"{expected_pattern}\"')


def parse_aligned_table(table_text: str) -> List[Dict[str, str]]:
    """
    Parse aligned table into the list of {header: cell} map.
    The text with table can be initially produced, for example, by https://pkg.go.dev/text/tabwriter.

    :param table_text: aligned table as string
    :return: List of rows
    """
    rows = table_text.strip().split('\n')

    # Parse headers and their positions. No leading or trailing spaces are expected in the line.
    headers_line = rows[0]
    headers = []
    headers_pos = []
    pos = 0
    for match in re.finditer(r'\s+', headers_line):
        headers_pos.append(pos)
        span = match.span()
        headers.append(headers_line[pos:span[0]])
        pos = span[1]

    headers_pos.append(pos)
    headers.append(headers_line[pos:len(headers_line)])

    # Parse each row in the table,
    # provided that the columns start at the same positions as the headers
    headers_num = len(headers)
    data = []
    for row_text in rows[1:]:
        row = {}
        for i, header in enumerate(headers):
            if i == headers_num - 1:
                cell = row_text[headers_pos[i]:]
            else:
                cell = row_text[headers_pos[i]:headers_pos[i+1]]

            row[header] = cell.strip()

        data.append(row)

    return data


class ClusterStorage:
    """
    File preservation:
    1- Create folder where dumps are stored
    2- Rotating dumps in the storage folder
    3- Uploading dumps to nodes
    4- Copying dumps to new nodes
    """

    PRESERVED_DUMP_FILES = ['procedure.yaml', 'procedure_parameters', 'cluster_precompiled.yaml',
                            'cluster.yaml','cluster_initial.yaml', 'cluster_finalized.yaml']

    def __init__(self, cluster: object):
        from kubemarine.core.cluster import KubernetesCluster
        self.cluster = cast(KubernetesCluster, cluster)
        self.dir_path = "/etc/kubemarine/procedures/"
        self.dir_name = ''
        self.dir_location = ''

    def make_dir(self) -> None:
        """
        This method creates a directory in which logs about operations on the cluster will be stored.
        """
        readable_timestamp = datetime.now().strftime("%Y-%m-%d_%H-%M-%S")
        initial_procedure = self.cluster.context["initial_procedure"]
        self.dir_name = readable_timestamp + "_" + initial_procedure + "/"
        self.dir_location = self.dir_path + self.dir_name
        self.cluster.nodes['control-plane'].get_final_nodes().sudo(f"mkdir -p {self.dir_location} ; sudo rm {self.dir_path + 'latest_dump'} ;"
                                                 f" sudo ln -s {self.dir_location} {self.dir_path + 'latest_dump'}")

    def rotation_file(self) -> None:
        """
        This method packs files with logs and maintains a structured storage of logs on the cluster.
        """
        not_pack_file = self.cluster.inventory['procedure_history']['archive_threshold']
        delete_old = self.cluster.inventory['procedure_history']['delete_threshold']

        command = f'ls {self.dir_path} | grep -v latest_dump'
        node_group_results = self.cluster.nodes["control-plane"].get_final_nodes().sudo(command)
        with node_group_results.get_group().new_executor() as exe:
            for control_plane in exe.group.get_ordered_members_list():
                result = node_group_results[control_plane.get_host()]
                files = result.stdout.split()
                files.sort(reverse=True)
                for i, file in enumerate(files):
                    if i >= not_pack_file and i < delete_old:
                        if 'tar.gz' not in file:
                            control_plane.sudo(
                                f'tar -czvf {self.dir_path + file + ".tar.gz"} {self.dir_path + file} &&'
                                f'sudo rm -r {self.dir_path + file}')
                    elif i >= delete_old:
                        control_plane.sudo(f'rm -rf {self.dir_path + file}')

    def compress_and_upload_archive(self) -> None:
        """
        This method compose dump files and sends the collected files to the nodes.
        """
        context = self.cluster.context
        archive = get_dump_filepath(context, "local.tar.gz")
        with tarfile.open(archive, "w:gz") as tar:
            for name in ClusterStorage.PRESERVED_DUMP_FILES:
                source = get_dump_filepath(context, name)
                if os.path.exists(source):
                    tar.add(source, 'dump/' + name)
            tar.add(context['execution_arguments']['config'], 'cluster.yaml')
            tar.add(get_version_filepath(), 'version')

        self.cluster.log.debug('Uploading archive with preserved information about the procedure.')
        self.cluster.nodes['control-plane'].get_final_nodes().put(archive, self.dir_location + 'local.tar.gz', sudo=True)
        self.cluster.nodes['control-plane'].get_final_nodes().sudo(f'tar -C {self.dir_location} -xzv --no-same-owner -f {self.dir_location + "local.tar.gz"}  && '
                                                 f'sudo rm -f {self.dir_location + "local.tar.gz"} ')

    def collect_procedure_info(self) -> None:
        """
        This method collects information about the type of procedure and the version of the tool we are working with.
        """
        context = self.cluster.context
        out = dict()
        out['arguments'] = context['initial_cli_arguments']
        if 'proceeded_tasks' in context:
            out['finished_tasks'] = context['proceeded_tasks']
        out["initial_procedure"] = context["initial_procedure"]
        out["successfully_performed"] = context["successfully_performed"]
        out['status'] = context['status']
        output = yaml.dump(out)
        dump_file(context, output, "procedure_parameters")

    def upload_info_new_control_planes(self) -> None:
        """
        This method is used to transfer backup logs from the initial control-plane to the new control-planes.
        """
        new_control_planes = self.cluster.nodes['control-plane'].get_new_nodes()
        if new_control_planes.is_empty():
            return

        archive_name = 'dump_log_cluster.tar.gz'
        archive_dump_path = get_dump_filepath(self.cluster.context, archive_name)
        archive_remote_path = f"/tmp/{archive_name}"
        log = self.cluster.log

        control_plane = self.cluster.nodes['control-plane'].get_initial_nodes().get_first_member()
        data_copy_res = control_plane.sudo(f'tar -czvf {archive_remote_path} {self.dir_path}')
        log.verbose("Archive with procedures history is created:\n%s" % data_copy_res)
        control_plane.get(archive_remote_path, archive_dump_path)

        log.debug("Archive with procedures history is downloaded")

        for group in new_control_planes.get_ordered_members_list():
            group.put(archive_dump_path, archive_remote_path, sudo=True)
            group.sudo(f'tar -C / -xzvf {archive_remote_path}')
            log.debug(f"Archive with procedures history is uploaded to {group.get_node_name()!r}")<|MERGE_RESOLUTION|>--- conflicted
+++ resolved
@@ -198,13 +198,8 @@
         add_node.add_node_finalize_inventory,
         lambda cluster, inventory, _: defaults.calculate_node_names(inventory, cluster),
         remove_node.remove_node_finalize_inventory,
-<<<<<<< HEAD
-        kubernetes.restore_finalize_inventory,
-        kubernetes.upgrade_finalize_inventory,
-=======
         lambda cluster, inventory, _: kubernetes.restore_finalize_inventory(cluster, inventory),
         lambda cluster, inventory, _: kubernetes.upgrade_finalize_inventory(cluster, inventory),
->>>>>>> 67a4af94
         kubernetes.reconfigure_finalize_inventory,
         thirdparties.restore_finalize_inventory,
         thirdparties.upgrade_finalize_inventory,
@@ -498,8 +493,6 @@
     return None
 
 
-<<<<<<< HEAD
-=======
 def get_yaml_diff(old: str, new: str, fromfile: str = '', tofile: str = '') -> Optional[str]:
     if yaml.safe_load(old) == yaml.safe_load(new):
         return None
@@ -507,7 +500,6 @@
     return get_unified_diff(old, new, fromfile, tofile)
 
 
->>>>>>> 67a4af94
 def isipv(address: str, versions: List[int]) -> bool:
     return ipaddress.ip_network(address).version in versions
 
