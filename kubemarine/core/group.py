# Copyright 2021-2022 NetCracker Technology Corporation
#
# Licensed under the Apache License, Version 2.0 (the "License");
# you may not use this file except in compliance with the License.
# You may obtain a copy of the License at
#
#      http://www.apache.org/licenses/LICENSE-2.0
#
# Unless required by applicable law or agreed to in writing, software
# distributed under the License is distributed on an "AS IS" BASIS,
# WITHOUT WARRANTIES OR CONDITIONS OF ANY KIND, either express or implied.
# See the License for the specific language governing permissions and
# limitations under the License.

from __future__ import annotations

import io
import os
import random
import uuid
from abc import ABC, abstractmethod
from types import FunctionType
from typing import (
    Callable, Dict, List, Union, Any, TypeVar, Mapping, Iterator, Optional, Iterable, Generic, Set, cast
)

<<<<<<< HEAD
import invoke
from invoke import UnexpectedExit
import fabric

from kubemarine.core import utils, log
=======
from kubemarine.core import utils, log, errors
>>>>>>> bbb57359
from kubemarine.core.executor import (
    RawExecutor, Token, GenericResult, RunnersResult, HostToResult, Callback, TokenizedResult,
)

NodeConfig = Dict[str, Any]
GroupFilter = Union[Callable[[NodeConfig], bool], NodeConfig]

_RESULT = TypeVar('_RESULT', bound=GenericResult, covariant=True)
_T = TypeVar('_T')


class GenericGroupResult(Mapping[str, _RESULT]):

    def __init__(self, cluster: object, results: Mapping[str, _RESULT]) -> None:
        self.cluster = cluster
        self._result: Dict[str, _RESULT] = dict(results)

    def __getitem__(self, host: str) -> _RESULT:
        return self._result[host]

    def __len__(self) -> int:
        return len(self._result)

    def __iter__(self) -> Iterator[str]:
        return iter(self._result)

    def get_simple_out(self) -> str:
        if len(self) != 1:
            raise NotImplementedError("Simple output can be returned only for NodeGroupResult consisted of "
                                      "exactly one node, but %s were provided." % list(self.keys()))

        res = list(self.values())[0]
        if not isinstance(res, RunnersResult):
            raise NotImplementedError("It does not make sense to return simple output for result of type %s"
                                      % type(res))

        return res.stdout

    def __str__(self) -> str:
        host_outputs = []
        for host, result in self.items():
            output = f"{host}:"

            if isinstance(result, RunnersResult):
                output += f" code={result.repr_code()}"
                repr_out = result.repr_out()
                if repr_out:
                    output += '\n\t' + repr_out.replace('\n', '\n\t')

            # The exception may be only the last in the list. We are also sure to have at least one result per node.
            if isinstance(result, Exception):
                exception = errors.wrap_kme_exception(result)
                output += '\n\t' + str(exception).replace('\n', '\n\t')

            host_outputs.append(output)

        return "\n".join(host_outputs)

    def _make_group(self, hosts: Iterable[str]) -> NodeGroup:
        return NodeGroup(hosts, self.cluster)

    def get_group(self) -> NodeGroup:
        """
        Forms and returns a new group from node results
        :return: NodeGroup
        """
        return self._make_group(self.keys())

    def is_any_has_code(self, code: int) -> bool:
        """
        Returns true if some group result has an exit code equal to the given one. Exceptions and other objects in
        results will be ignored.
        :param code: The code with which the result codes will be compared
        :return: Boolean
        """
        for result in self.values():
            if isinstance(result, RunnersResult) and result.exited == code:
                return True
        return False

    def is_any_failed(self) -> bool:
        """
        Returns true if at least one result in the group finished with non-zero code
        :return: Boolean
        """
        return len(self.get_failed_hosts_list()) > 0

    def get_failed_hosts_list(self) -> List[str]:
        """
        Returns a list of hosts whose result finished with non-zero code
        :return: List with hosts
        """
        failed_hosts: List[str] = []
        for host, result in self.items():
            if isinstance(result, RunnersResult) and result.failed:
                failed_hosts.append(host)
        return failed_hosts

    def get_failed_nodes_group(self) -> NodeGroup:
        """
        Forms and returns new NodeGroup of nodes that either exited with an exception, or the exit code is equals 1
        :return: NodeGroup:
        """
        nodes_list = self.get_failed_hosts_list()
        return self._make_group(nodes_list)

    def get_hosts_list_where_value_in_stdout(self, value: str) -> List[str]:
        """
        Returns a list of hosts that contains the given string value in results stderr.
        :param value: The string value to be found in the nodes results stdout.
        :return: List with hosts
        """
        hosts_with_stderr_value: List[str] = []
        for host, result in self.items():
            if isinstance(result, RunnersResult) and value in result.stdout:
                hosts_with_stderr_value.append(host)
        return hosts_with_stderr_value

    def get_hosts_list_where_value_in_stderr(self, value: str) -> List[str]:
        """
        Returns a list of hosts that contains the given string value in results stderr.
        :param value: The string value to be found in the nodes results stderr.
        :return: List with hosts
        """
        hosts_with_stderr_value: List[str] = []
        for host, result in self.items():
            if isinstance(result, RunnersResult) and value in result.stderr:
                hosts_with_stderr_value.append(host)
        return hosts_with_stderr_value

    def get_nodes_group_where_value_in_stdout(self, value: str) -> NodeGroup:
        """
        Forms and returns new NodeGroup of nodes that contains the given string value in results stdout.
        :param value: The string value to be found in the nodes results stdout.
        :return: NodeGroup
        """
        nodes_list = self.get_hosts_list_where_value_in_stdout(value)
        return self._make_group(nodes_list)

    def get_nodes_group_where_value_in_stderr(self, value: str) -> NodeGroup:
        """
        Forms and returns new NodeGroup of nodes that contains the given string value in results stderr.
        :param value: The string value to be found in the nodes results stderr.
        :return: NodeGroup
        """
        nodes_list = self.get_hosts_list_where_value_in_stderr(value)
        return self._make_group(nodes_list)

    def stdout_contains(self, value: str) -> bool:
        """
        Checks for the presence of the given string in all results stdout.
        :param value: The string value to be found in the nodes results stdout.
        :return: true if string presented
        """
        return len(self.get_hosts_list_where_value_in_stdout(value)) > 0

    def stderr_contains(self, value: str) -> bool:
        """
        Checks for the presence of the given string in all results stderr.
        :param value: The string value to be found in the nodes results stderr.
        :return: true if string presented
        """
        return len(self.get_hosts_list_where_value_in_stderr(value)) > 0

    def __eq__(self, other: object) -> bool:
        if self is other:
            return True

        if not isinstance(other, GenericGroupResult):
            return False

        if len(self) != len(other):
            return False

        for host, result in self.items():
            compared_result = other.get(host)
            if compared_result is None:
                return False

            if not isinstance(result, RunnersResult) or not isinstance(compared_result, RunnersResult):
                raise NotImplementedError('Currently only instances of RunnersResult can be compared')

            if result != compared_result:
                return False

        return True

    def __ne__(self, other: object) -> bool:
        return not self == other


class NodeGroupResult(GenericGroupResult[GenericResult]):
    pass


class RunnersGroupResult(GenericGroupResult[RunnersResult]):
    pass


class CollectorCallback(Callback):
    def __init__(self, cluster: object) -> None:
        self.cluster = cluster
        self.results: Dict[str, List[RunnersResult]] = {}
        """
        List of collected results for each host.
        If all commands are exited for the particular host, the number and order of results
        correspond to the number and order of the queued commands,
        for which the given callback was requested.
        """
        self._result: Optional[RunnersGroupResult] = None

    def accept(self, host: str, token: Token, result: RunnersResult) -> None:
        self.results.setdefault(host, []).append(result)
        self._result = None

    @property
    def result(self) -> RunnersGroupResult:
        """
        Merges the collected `results` into the single RunnersGroupResult instance.
        This can be useful to check merged output of the commands.

        Note that if the result of more than one command is merged,
        one SHOULD NOT use `RunnersResult.exited` and `RunnersResult.command`,
        as the exit code and command of few commands are undefined.

        :return: merged RunnersGroupResult instance.
        """
        if self._result is None:
            self._result = RunnersGroupResult(
                self.cluster,
                {host: RunnersResult.merge(results) for host, results in self.results.items()}
            )

        return self._result


RunResult = Union[RunnersGroupResult, Token]
GROUP_RUN_TYPE = TypeVar('GROUP_RUN_TYPE', bound=RunResult, covariant=True)
GROUP_SELF = TypeVar('GROUP_SELF', bound='AbstractGroup[Union[RunnersGroupResult, Token]]')

def _handle_dry_run(fn: callable) -> callable:
    """
    Method is a decorator that handles internal streaming of output (hide=False) of fabric (invoke).
    Note! This decorator should be the outermost.
    :param fn: Origin function to apply annotation to
    :return: Validation wrapper function
    """
    def do_dry_run(self: 'NodeGroup', *args, **kwargs):
        results = {}

        if kwargs.get("dry_run"):
            if fn.__name__ == "put":
                self.cluster.log.verbose("Local file \"%s\" is being transferred to remote file \"%s\" on nodes %s with options %s"
                                         % (args[0], args[1], list(self.nodes), kwargs))
            else:
                self.cluster.log.verbose('Performing %s %s on nodes %s with options: %s' % (
                    fn.__name__, args[0], list(self.nodes), kwargs))
            return NodeGroupResult(self.cluster, results)
        elif "dry_run" in kwargs.keys():
            del kwargs["dry_run"]
        try:
            results = fn(self, *args, **kwargs)
            return results
        except fabric.group.GroupException as e:
            results = e.result
            raise

    return do_dry_run


class AbstractGroup(Generic[GROUP_RUN_TYPE], ABC):
    def __init__(self, ips: Iterable[Union[str, GROUP_SELF]], cluster: object):
        from kubemarine.core.cluster import KubernetesCluster

        self.cluster = cast(KubernetesCluster, cluster)
        self.nodes: Set[str] = set()
        for ip in ips:
            if isinstance(ip, self.__class__):
                for host in ip.nodes:
                    self.nodes.add(host)
            elif isinstance(ip, str):
                self.nodes.add(ip)
            else:
                raise Exception('Unsupported connection object type')

    @abstractmethod
    def _make_group(self: GROUP_SELF, ips: Iterable[Union[str, GROUP_SELF]]) -> GROUP_SELF:
        pass

    def __eq__(self, other: object) -> bool:
        if self is other:
            return True

        if not isinstance(other, self.__class__):
            return False

        return self.nodes == other.nodes

    def __ne__(self, other: object) -> bool:
        return not self == other

    @_handle_dry_run
    def run(self, command: str,
            warn: bool = False, hide: bool = True,
            env: Dict[str, str] = None, timeout: int = None,
            callback: Callback = None) -> GROUP_RUN_TYPE:
        caller: Optional[Dict[str, object]] = None
        if not hide:
            # fetching of the caller info should be at the earliest point
            caller = log.caller_info(self.cluster.log)
        return self._run("run", command, caller,
                         warn=warn, hide=hide, env=env, timeout=timeout, callback=callback)

    @_handle_dry_run
    def sudo(self, command: str,
             warn: bool = False, hide: bool = True,
             env: Dict[str, str] = None, timeout: int = None,
             callback: Callback = None) -> GROUP_RUN_TYPE:
        caller: Optional[Dict[str, object]] = None
        if not hide:
            # fetching of the caller info should be at the earliest point
            caller = log.caller_info(self.cluster.log)
        return self._run("sudo", command, caller,
                         warn=warn, hide=hide, env=env, timeout=timeout, callback=callback)

    @abstractmethod
    def _run(self, do_type: str, command: str, caller: Optional[Dict[str, object]],
             **kwargs: Any) -> GROUP_RUN_TYPE:
        pass

    @abstractmethod
    def get(self, remote_file: str, local_file: str) -> None:
        pass

    @_handle_dry_run
    def put(self, local_file: Union[io.StringIO, str], remote_file: str,
            backup: bool = False, sudo: bool = False,
            mkdir: bool = False, immutable: bool = False) -> None:

        if isinstance(local_file, io.StringIO):
            self.cluster.log.verbose("Text is being transferred to remote file \"%s\" on nodes %s"
                                     % (remote_file, list(self.nodes)))
            # This is a W/A to avoid https://github.com/paramiko/paramiko/issues/1133
            # if text contains non-ASCII characters.
            # Use the same encoding as paramiko uses, see paramiko/file.py/BufferedFile.write()

            local_stream: Union[io.BytesIO, str] = io.BytesIO(local_file.getvalue().encode('utf-8'))
            group_to_upload = self
        else:
            if not os.path.isfile(local_file):
                raise Exception(f"File {local_file} does not exist")

            self.cluster.log.verbose("Local file \"%s\" is being transferred to remote file \"%s\" on nodes %s"
                                     % (local_file, remote_file, list(self.nodes)))

            self.cluster.log.verbose('File size: %s' % os.path.getsize(local_file))
            eager_group = self.cluster.make_group(self.nodes)
            local_file_hash = eager_group.get_local_file_sha1(local_file)
            self.cluster.log.verbose('Local file hash: %s' % local_file_hash)
            remote_file_hashes = eager_group.get_remote_file_sha1(remote_file)
            self.cluster.log.verbose('Remote file hashes: %s' % remote_file_hashes)

            hosts_to_upload = []
            for remote_ip, remote_file_hash in remote_file_hashes.items():
                if remote_file_hash != local_file_hash:
                    self.cluster.log.verbose('Local and remote hashes does not match on node \'%s\' %s %s'
                                             % (remote_ip, local_file_hash, remote_file_hash))
                    hosts_to_upload.append(remote_ip)
            if not hosts_to_upload:
                self.cluster.log.verbose('Local and remote hashes are equal on all nodes, no transmission required')
                return

            local_stream = local_file
            group_to_upload = self._make_group(hosts_to_upload)

        group_to_upload._put_with_mv(local_stream, remote_file,
                                     backup=backup, sudo=sudo, mkdir=mkdir, immutable=immutable)

    def _put_with_mv(self, local_stream: Union[io.BytesIO, str], remote_file: str,
                     backup: bool, sudo: bool, mkdir: bool, immutable: bool) -> None:

        if sudo:
            self.cluster.log.verbose('A sudoer upload required')

        if backup:
            self.cluster.log.verbose('File \"%s\" backup required' % remote_file)

        if mkdir:
            self.cluster.log.verbose('A parent directory will be created')

        if immutable:
            self.cluster.log.verbose('File \"%s\" immutable set required' % remote_file)

        advanced_move_required = sudo or backup or immutable
        temp_filepath = remote_file

        if advanced_move_required:
            # for unknown reason fabric v2 can't put as sudo, and we should use WA via mv
            # also, if we need to backup the file first, then we also have to upload file to tmp first

            temp_filepath = "/tmp/%s" % uuid.uuid4().hex
            self.cluster.log.verbose("Uploading to temporary file '%s'..." % temp_filepath)

        self._put(local_stream, temp_filepath)

        if not advanced_move_required:
            return

        self.cluster.log.verbose("Moving temporary file '%s' to '%s'..." % (temp_filepath, remote_file))

        if sudo:
            mv_command = "sudo chown root:root %s && sudo mv -f %s %s" % (temp_filepath, temp_filepath, remote_file)
        else:
            mv_command = "mv -f %s %s" % (temp_filepath, remote_file)

        if backup:
            if sudo:
                mv_command = "sudo cp -f %s %s.bak$(sudo ls %s* | sudo wc -l); %s" \
                             % (remote_file, remote_file, remote_file, mv_command)
            else:
                mv_command = "cp -f %s %s.bak$(ls %s* | wc -l); %s" \
                             % (remote_file, remote_file, remote_file, mv_command)

        if mkdir:
            file_directory = "/".join(remote_file.split('/')[:-1])
            if sudo:
                mv_command = f"sudo mkdir -p {file_directory}; {mv_command}"
            else:
                mv_command = f"mkdir -p {file_directory}; {mv_command}"

        mv_command = "cmp --silent %s %s || (%s)" % (remote_file, temp_filepath, mv_command)

        if immutable:
            if sudo:
                mv_command = "sudo chattr -i %s; %s; sudo chattr +i %s" % (remote_file, mv_command, remote_file)
            else:
                mv_command = "chattr -i %s; %s; chattr +i %s" % (remote_file, mv_command, remote_file)

        self.sudo(mv_command)

    @abstractmethod
    def _put(self, local_stream: Union[io.BytesIO, str], remote_file: str) -> None:
        pass

    def _unsafe_make_runners_result(self, host_results: HostToResult) -> RunnersGroupResult:
        return RunnersGroupResult(self.cluster,
                                  {host: cast(RunnersResult, result) for host, result in host_results.items()})

    def call(self, action: Callable[..., _T], **kwargs: object) -> _T:
        func = cast(FunctionType, action)
        callable_path = "%s.%s" % (func.__module__, func.__name__)
        self.cluster.log.debug("Running %s: " % callable_path)
        result = action(self, **kwargs)
        if result is not None:
            self.cluster.log.debug(result)

        return result

    def call_batch(self: GROUP_SELF, actions: List[Callable[[GROUP_SELF], Any]]) -> None:
        for action in actions:
            self.call(action)

    def get_online_nodes(self: GROUP_SELF, online: bool) -> GROUP_SELF:
        online_hosts = [host for host, node_context in self.cluster.context['nodes'].items()
                        if node_context['access']['online'] == online]
        return self._make_group(online_hosts).intersection_group(self)

    def get_accessible_nodes(self: GROUP_SELF) -> GROUP_SELF:
        accessible = [host for host, node_context in self.cluster.context['nodes'].items()
                      if node_context['access']['accessible']]
        return self._make_group(accessible).intersection_group(self)

    def get_sudo_nodes(self: GROUP_SELF) -> GROUP_SELF:
        sudo = [host for host, node_context in self.cluster.context['nodes'].items()
                if node_context['access']['sudo'] != "No"]
        return self._make_group(sudo).intersection_group(self)

    def get_ordered_members_list(self: GROUP_SELF, apply_filter: GroupFilter = None) -> List[GROUP_SELF]:
        nodes = self.get_ordered_members_configs_list(apply_filter)
        return [self._make_group([node['connect_to']]) for node in nodes]

    def get_ordered_members_configs_list(self, apply_filter: GroupFilter = None) -> List[NodeConfig]:

        result = []
        # we have to iterate strictly in order which was defined by user in config-file
        for node in self.cluster.inventory['nodes']:
            # is iterable node from inventory is part of current NodeGroup?
            if node['connect_to'] in self.nodes:

                # apply filters
                suitable = True
                if apply_filter is not None:
                    if callable(apply_filter):
                        if not apply_filter(node):
                            suitable = False
                    else:
                        # here intentionally there is no way to filter by values in lists field,
                        # for this you need to use custom functions.
                        # Current solution implemented in this way because the filtering strategy is
                        # unclear - do I need to include when everything matches or is partial matching enough?
                        for key, value in apply_filter.items():
                            if node.get(key) is None:
                                suitable = False
                                break
                            if isinstance(value, list):
                                if node[key] not in value:
                                    suitable = False
                                    break
                            # elif should definitely be here, not if
                            elif node[key] != value:
                                suitable = False
                                break

                # if not filtered
                if suitable:
                    result.append(node)

        return result

    def get_first_member(self: GROUP_SELF, apply_filter: GroupFilter = None) -> GROUP_SELF:
        results = self.get_ordered_members_list(apply_filter)
        if not results:
            raise Exception("Failed to find first group member by the given criteria")
        return results[0]

    def get_any_member(self: GROUP_SELF, apply_filter: GroupFilter = None) -> GROUP_SELF:
        member: GROUP_SELF = random.choice(self.get_ordered_members_list(apply_filter))
        self.cluster.log.verbose(f'Selected node {member.get_host()}')
        return member

    def get_member_by_name(self: GROUP_SELF, name: str) -> GROUP_SELF:
        return self.get_first_member({"name": name})

    def new_group(self: GROUP_SELF, apply_filter: GroupFilter = None) -> GROUP_SELF:
        return self._make_group(self.get_ordered_members_list(apply_filter))

    def include_group(self: GROUP_SELF, group: GROUP_SELF) -> GROUP_SELF:
        ips = self.nodes.union(group.nodes)
        return self._make_group(ips)

    def exclude_group(self: GROUP_SELF, group: GROUP_SELF) -> GROUP_SELF:
        ips = self.nodes - group.nodes
        return self._make_group(ips)

    def intersection_group(self: GROUP_SELF, group: GROUP_SELF) -> GROUP_SELF:
        ips = self.nodes.intersection(group.nodes)
        return self._make_group(ips)

    def get_nodes_names(self) -> List[str]:
        result = []
        members = self.get_ordered_members_configs_list()
        for node in members:
            result.append(node['name'])
        return result

    def get_node_name(self) -> str:
        if len(self.nodes) != 1:
            raise Exception("Cannot get the only name from not a single node")

        return self.get_nodes_names()[0]

    def get_hosts(self) -> List[str]:
        members = self.get_ordered_members_list()
        return [node.get_host() for node in members]

    def get_host(self) -> str:
        if len(self.nodes) != 1:
            raise Exception("Cannot get the only host from not a single node")

        return next(iter(self.nodes))

    def get_config(self) -> NodeConfig:
        if len(self.nodes) != 1:
            raise Exception("Cannot get the only node config from not a single node")

        return self.get_ordered_members_configs_list()[0]

    def is_empty(self) -> bool:
        return not self.nodes

    def has_node(self, node_name: str) -> bool:
        return node_name in self.get_nodes_names()

    def get_new_nodes(self: GROUP_SELF) -> GROUP_SELF:
        return self.new_group(lambda node: 'add_node' in node['roles'])

    def get_new_nodes_or_self(self: GROUP_SELF) -> GROUP_SELF:
        new_nodes = self.get_new_nodes()
        if not new_nodes.is_empty():
            return new_nodes
        return self

    def get_nodes_for_removal(self: GROUP_SELF) -> GROUP_SELF:
        return self.new_group(lambda node: 'remove_node' in node['roles'])

    def get_changed_nodes(self: GROUP_SELF) -> GROUP_SELF:
        return self.get_new_nodes().include_group(self.get_nodes_for_removal())

    def get_unchanged_nodes(self: GROUP_SELF) -> GROUP_SELF:
        return self.exclude_group(self.get_changed_nodes())

    def get_final_nodes(self: GROUP_SELF) -> GROUP_SELF:
        return self.new_group(lambda node: 'remove_node' not in node['roles'])

    def get_initial_nodes(self: GROUP_SELF) -> GROUP_SELF:
        return self.new_group(lambda node: 'add_node' not in node['roles'])

    def nodes_amount(self) -> int:
        """
        Returns the number of nodes within a group
        :return: Integer
        """
        return len(self.nodes)

    def get_nodes_os(self) -> str:
        """
        Returns the detected operating system family for group.

        :return: Detected OS family, possible values: "debian", "rhel", "rhel8", "multiple", "unknown", "unsupported".
        """
        return self.cluster.get_os_family_for_nodes(self.nodes)

    def is_multi_os(self) -> bool:
        """
        Returns true if same group contains nodes with multiple OS families
        :return: Boolean
        """
        return self.get_nodes_os() == 'multiple'

    def get_subgroup_with_os(self: GROUP_SELF, os_family: str) -> GROUP_SELF:
        """
        Forms and returns a new group from the nodes of the original group that have a specific OS family
        :param os_family: The name of required OS family
        :return: NodeGroup
        """
        if os_family not in ['debian', 'rhel', 'rhel8']:
            raise Exception('Unsupported OS family provided')
        hosts = []
        for host in self.nodes:
            node_os_family = self.cluster.get_os_family_for_node(host)
            if node_os_family == os_family:
                hosts.append(host)
        return self._make_group(hosts)


class NodeGroup(AbstractGroup[RunnersGroupResult]):
    def _make_group(self: NodeGroup, ips: Iterable[Union[str, NodeGroup]]) -> NodeGroup:
        return NodeGroup(ips, self.cluster)

    def _make_defer(self, executor: RemoteExecutor) -> DeferredGroup:
        return DeferredGroup(self.nodes, self.cluster, executor)

    def new_defer(self, timeout: int = None) -> DeferredGroup:
        return self.new_executor(timeout).group

    def new_executor(self, timeout: int = None) -> RemoteExecutor:
        return RemoteExecutor(self, timeout=timeout)

    def get(self, remote_file: str, local_file: str) -> None:
        self._do_exec("get", remote_file, local_file)

    def _put(self, local_stream: Union[io.BytesIO, str], remote_file: str) -> None:
        self._do_exec("put", local_stream, remote_file)

    def _run(self, do_type: str, command: str, caller: Optional[Dict[str, object]],
             **kwargs: Any) -> RunnersGroupResult:
        """
        The method should be called directly from run & sudo without any extra wrappers.
        """
        do_stream = not kwargs['hide']
        if do_stream and len(self.nodes) > 1:
            raise ValueError("Streaming of output is supported only for the single node")

        if do_stream and caller is not None:
            logger = self.cluster.log
            kwargs['out_stream'] = log.LoggerWriter(logger, caller, '\t')
            kwargs['err_stream'] = log.LoggerWriter(logger, caller, '\t')

        results = self._do_exec(do_type, command, **kwargs)
        return self._unsafe_make_runners_result(results)

    def _do_exec(self, do_type: str, *args: object, **kwargs: Any) -> HostToResult:
        callback: Callback = kwargs.pop('callback', None)

        executor = RawExecutor(self.cluster, timeout=kwargs.get('timeout'))
        executor.queue(self.get_hosts(), (do_type, args, kwargs), callback=callback)
        executor.flush()

        results = {host: next(iter(results.values()))
                   for host, results in executor.get_last_results().items()}

        if any(isinstance(result, Exception) for result in results.values()):
            raise GroupResultException(NodeGroupResult(self.cluster, results))

        return results

    def wait_for_reboot(self, initial_boot_history: RunnersGroupResult, timeout: int = None) -> RunnersGroupResult:
        results = self._await_rebooted_nodes(timeout, initial_boot_history=initial_boot_history)
        if any(isinstance(result, Exception) or result == initial_boot_history.get(host)
               for host, result in results.items()):
            raise GroupResultException(NodeGroupResult(self.cluster, results))

        return self._unsafe_make_runners_result(results)

    def wait_and_get_boot_history(self, timeout: int = None) -> RunnersGroupResult:
        return self.wait_for_reboot(RunnersGroupResult(self.cluster, {}), timeout=timeout)

    def _await_rebooted_nodes(self, timeout: int = None, initial_boot_history: RunnersGroupResult = None) \
            -> HostToResult:

        executor = RawExecutor(self.cluster)
        return executor.wait_for_boot(self.get_hosts(), timeout, initial_boot_history)

    def get_local_file_sha1(self, filename: str) -> str:
        return utils.get_local_file_sha1(filename)

    def get_remote_file_sha1(self, filename: str) -> Dict[str, Optional[str]]:
        results = self.sudo("openssl sha1 %s" % filename, warn=True)
        return {host: result.stdout.split("= ")[1].strip() if result.stdout else None
                for host, result in results.items()}


class DeferredGroup(AbstractGroup[Token]):
    def __init__(self, ips: Iterable[Union[str, DeferredGroup]], cluster: object, executor: RemoteExecutor):
        super().__init__(ips, cluster)
        self._executor = executor

    @property
    def executor(self) -> RemoteExecutor:
        return self._executor

    def flush(self) -> None:
        self._executor.flush()

    def _make_group(self, ips: Iterable[Union[str, DeferredGroup]]) -> DeferredGroup:
        return DeferredGroup(ips, self.cluster, self._executor)

    def get(self, remote_file: str, local_file: str) -> None:
        self._do_queue("get", remote_file, local_file)

    def _run(self, do_type: str, command: str, caller: Optional[Dict[str, object]], **kwargs: object) -> Token:
        do_stream = not kwargs['hide']
        if do_stream:
            # To support streaming of output with use of RemoteExecutor in deferred mode, it is necessary to:
            # 1) Make sure that no two commands are executed with streaming in parallel to avoid mess in output
            # 2) Do not print output twice if error occurred.
            raise ValueError("Streaming of output is currently not supported in deferred mode")
        return self._do_queue(do_type, command, **kwargs)

    def _put(self, local_stream: Union[io.BytesIO, str], remote_file: str) -> None:
        self._do_queue("put", local_stream, remote_file)

    def _do_queue(self, do_type: str, *args: object, **kwargs: Any) -> Token:
        callback: Callback = kwargs.pop('callback', None)
        return self._executor.queue(self.get_hosts(), (do_type, args, kwargs), callback=callback)

    def include_group(self: DeferredGroup, group: DeferredGroup) -> DeferredGroup:
        self._check_same_bound_executor(group)
        return AbstractGroup.include_group(self, group)

    def exclude_group(self, group: DeferredGroup) -> DeferredGroup:
        self._check_same_bound_executor(group)
        return AbstractGroup.exclude_group(self, group)

    def intersection_group(self, group: DeferredGroup) -> DeferredGroup:
        self._check_same_bound_executor(group)
        return AbstractGroup.intersection_group(self, group)

    def _check_same_bound_executor(self, group: DeferredGroup) -> None:
        if self._executor is not group._executor:
            raise ValueError("Trying to apply set operation on deferred groups bound to different executors")


class RemoteExecutor(RawExecutor):
    def __init__(self, group: NodeGroup, timeout: int = None) -> None:
        super().__init__(group.cluster, timeout)
        self.group: DeferredGroup = group._make_defer(self)
        self.cluster = group.cluster

    def flush(self) -> None:
        """
        Flushes the connections' queue.
        Throws GroupException in case of any failure.

        :return: grouped tokenized results per connection.
        """
        super().flush()

        for host, results in self._last_results.items():
            if any(isinstance(result, Exception) for _, result in results.items()):
                raise RemoteGroupException(self.cluster, self._last_results)


class GroupException(Exception):
    def __init__(self, cluster: object, results: Dict[str, List[GenericResult]]):
        self.cluster = cluster
        self._results = results

    def _make_group(self, hosts: Iterable[str]) -> NodeGroup:
        return NodeGroup(hosts, self.cluster)

    def is_any_excepted(self) -> bool:
        """
        Returns true if at least one result in group is an exception

        :return: Boolean
        """
        return len(self.get_excepted_hosts_list()) > 0

    def get_excepted_hosts_list(self) -> List[str]:
        """
        Returns a list of hosts, for which the result is an exception.

        :return: List with hosts
        """
        excepted_hosts: List[str] = []
        for host, results in self._results.items():
            if any(isinstance(result, Exception) for result in results):
                excepted_hosts.append(host)
        return excepted_hosts

    def get_excepted_nodes_group(self) -> NodeGroup:
        """
        Forms and returns new NodeGroup of nodes, for which the result is an exception.

        :return: NodeGroup:
        """
        nodes_list = self.get_excepted_hosts_list()
        return self._make_group(nodes_list)

    def get_exited_hosts_list(self) -> List[str]:
        """
        Returns a list of hosts, for which the result is the completion of all commands.

        :return: List with hosts
        """
        exited_hosts: List[str] = []
        for host, results in self._results.items():
            if all(isinstance(result, RunnersResult) for result in results):
                exited_hosts.append(host)
        return exited_hosts

    def get_exited_nodes_group(self) -> NodeGroup:
        """
        Forms and returns new NodeGroup of nodes, for which the result is the completion of all commands.

        :return: NodeGroup
        """
        nodes_list = self.get_exited_hosts_list()
        return self._make_group(nodes_list)

    def __str__(self) -> str:
        # We always print output of all commands in the batch even if they are not failed,
        # for the reason that the user code might want to print output of some commands in the batch,
        # but failed to do that because of the exception.
        host_outputs = []
        for host, results in self._results.items():
            output = f"{host}:"

            # filter out transfer results and the last exception if present
            runners_results = [res for res in results if isinstance(res, RunnersResult)]
            if runners_results:
                merged_result = RunnersResult.merge(runners_results)
                output += f" code={merged_result.repr_code()}"
                repr_out = merged_result.repr_out(hide_already_printed=True)
                if repr_out:
                    output += '\n\t' + repr_out.replace('\n', '\n\t')

            # The exception may be only the last in the list. We are also sure to have at least one result per node.
            if isinstance(results[-1], Exception):
                exception = errors.wrap_kme_exception(results[-1])
                output += '\n\t' + str(exception).replace('\n', '\n\t')

            host_outputs.append(output)

        return "\n".join(host_outputs)


class GroupResultException(GroupException):
    def __init__(self, result: GenericGroupResult[GenericResult]):
        super().__init__(result.cluster, {host: [res] for host, res in result.items()})
        self.result = result


class RemoteGroupException(GroupException):
    def __init__(self, cluster: object, results: Dict[str, TokenizedResult]):
        super().__init__(cluster, {host: list(res.values()) for host, res in results.items()})
        self.results = results<|MERGE_RESOLUTION|>--- conflicted
+++ resolved
@@ -24,15 +24,9 @@
     Callable, Dict, List, Union, Any, TypeVar, Mapping, Iterator, Optional, Iterable, Generic, Set, cast
 )
 
-<<<<<<< HEAD
-import invoke
-from invoke import UnexpectedExit
 import fabric
 
-from kubemarine.core import utils, log
-=======
 from kubemarine.core import utils, log, errors
->>>>>>> bbb57359
 from kubemarine.core.executor import (
     RawExecutor, Token, GenericResult, RunnersResult, HostToResult, Callback, TokenizedResult,
 )
