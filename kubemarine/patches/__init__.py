--- conflicted
+++ resolved
@@ -22,16 +22,12 @@
 from typing import List
 
 from kubemarine.core.patch import Patch
-<<<<<<< HEAD
+from kubemarine.patches.preserve_compatibility_kernel import PreserveCompatibilityKernel
+
 from kubemarine.patches.disable_unattended_upgrade import DisableUnattendedUpgrades
 patches: List[Patch] = [
+    PreserveCompatibilityKernel(),
     DisableUnattendedUpgrades()  # Add the new patch to the list
-=======
-from kubemarine.patches.preserve_compatibility_kernel import PreserveCompatibilityKernel
-
-patches: List[Patch] = [
-    PreserveCompatibilityKernel(),
->>>>>>> 50e4e66c
 ]
 """
 List of patches that is sorted according to the Patch.priority() before execution.
