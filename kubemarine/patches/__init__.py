# Copyright 2021-2022 NetCracker Technology Corporation
#
# Licensed under the Apache License, Version 2.0 (the "License");
# you may not use this file except in compliance with the License.
# You may obtain a copy of the License at
#
#      http://www.apache.org/licenses/LICENSE-2.0
#
# Unless required by applicable law or agreed to in writing, software
# distributed under the License is distributed on an "AS IS" BASIS,
# WITHOUT WARRANTIES OR CONDITIONS OF ANY KIND, either express or implied.
# See the License for the specific language governing permissions and
# limitations under the License.

"""
All files and directories inside kubemarine/patches directory should participate only in patching mechanism,
and relate to the current Kubemarine version.

The whole directory is automatically cleared and reset after new version of Kubemarine is released.
"""

from typing import List

from kubemarine.core.patch import Patch
<<<<<<< HEAD
from kubemarine.patches.p1_fix_enable_calico_metrics import EnableMetrics
patches: List[Patch] = [
    EnableMetrics(),
=======
from kubemarine.patches.p1_reinstall_calico import CalicoFixes

patches: List[Patch] = [
    CalicoFixes(),
>>>>>>> 74ab58ec
]
"""List of patches which can be executed strictly in the declared order"""<|MERGE_RESOLUTION|>--- conflicted
+++ resolved
@@ -22,15 +22,9 @@
 from typing import List
 
 from kubemarine.core.patch import Patch
-<<<<<<< HEAD
-from kubemarine.patches.p1_fix_enable_calico_metrics import EnableMetrics
-patches: List[Patch] = [
-    EnableMetrics(),
-=======
 from kubemarine.patches.p1_reinstall_calico import CalicoFixes
 
 patches: List[Patch] = [
     CalicoFixes(),
->>>>>>> 74ab58ec
 ]
 """List of patches which can be executed strictly in the declared order"""