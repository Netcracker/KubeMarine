# Copyright 2021-2022 NetCracker Technology Corporation
#
# Licensed under the Apache License, Version 2.0 (the "License");
# you may not use this file except in compliance with the License.
# You may obtain a copy of the License at
#
#      http://www.apache.org/licenses/LICENSE-2.0
#
# Unless required by applicable law or agreed to in writing, software
# distributed under the License is distributed on an "AS IS" BASIS,
# WITHOUT WARRANTIES OR CONDITIONS OF ANY KIND, either express or implied.
# See the License for the specific language governing permissions and
# limitations under the License.

"""
All files and directories inside kubemarine/patches directory should participate only in patching mechanism,
and relate to the current Kubemarine version.

The whole directory is automatically cleared and reset after new version of Kubemarine is released.
"""

from typing import List

from kubemarine.core.patch import Patch
<<<<<<< HEAD
from kubemarine.patches.p1_kubeadm_flags import KubeadmFlags
from kubemarine.patches.p2_replace_podman_to_ctr import ReplacePodmanToCtr

patches: List[Patch] = [
  KubeadmFlags(),
  ReplacePodmanToCtr()
=======

patches: List[Patch] = [
>>>>>>> 39e1c0ec
]
"""
List of patches that is sorted according to the Patch.priority() before execution.
Patches that have the same priority, are executed in the declared order.
"""<|MERGE_RESOLUTION|>--- conflicted
+++ resolved
@@ -22,17 +22,10 @@
 from typing import List
 
 from kubemarine.core.patch import Patch
-<<<<<<< HEAD
-from kubemarine.patches.p1_kubeadm_flags import KubeadmFlags
 from kubemarine.patches.p2_replace_podman_to_ctr import ReplacePodmanToCtr
 
 patches: List[Patch] = [
-  KubeadmFlags(),
   ReplacePodmanToCtr()
-=======
-
-patches: List[Patch] = [
->>>>>>> 39e1c0ec
 ]
 """
 List of patches that is sorted according to the Patch.priority() before execution.
