--- conflicted
+++ resolved
@@ -318,12 +318,9 @@
 
 def manage_mandatory_packages(group: NodeGroup) -> RunnersGroupResult:
     cluster: KubernetesCluster = group.cluster
-<<<<<<< HEAD
+
     dry_run = utils.check_dry_run_status_active(cluster)
-=======
-
     collector = CollectorCallback(cluster)
->>>>>>> bbb57359
     with group.new_executor() as exe:
         for node in exe.group.get_ordered_members_list():
             pkgs: List[str] = []
@@ -333,12 +330,8 @@
 
             if pkgs:
                 cluster.log.debug(f"Installing {pkgs} on {node.get_node_name()!r}")
-<<<<<<< HEAD
                 if not dry_run:
-                    packages.install(node, pkgs)
-=======
-                packages.install(node, include=pkgs, callback=collector)
->>>>>>> bbb57359
+                    packages.install(node, include=pkgs, callback=collector)
 
     return collector.result
 
@@ -373,7 +366,7 @@
         cluster.log.debug("Skipped - no packages configuration defined in config file")
         return None
 
-    if utils.check_dry_run_status_active(group.cluster):
+    if utils.check_dry_run_status_active(cluster):
         cluster.log.verbose("[dry-run] Managing Custom Packages...")
         return None
 
