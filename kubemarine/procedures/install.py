--- conflicted
+++ resolved
@@ -114,7 +114,7 @@
     group = cluster.nodes['master'].include_group(cluster.nodes.get('worker')).get_new_nodes_or_self()
     cluster.log.debug(group.call(audit.apply_audit_rules))
 
-<<<<<<< HEAD
+    
 def system_prepare_policy(cluster,warn=True, hide=False):
     """
     Task generates rules for logging kubernetes and on audit
@@ -150,8 +150,7 @@
         cluster.nodes['master'].call(utils.wait_command_successful, command="kubectl get pod -A")
 
 
-=======
->>>>>>> 1a76eab9
+
 
 def system_prepare_dns_hostname(cluster):
     with RemoteExecutor(cluster):
