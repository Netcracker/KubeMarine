--- conflicted
+++ resolved
@@ -140,18 +140,13 @@
             utils.dump_file(cluster, config_string, 'containerd-config.toml')
 
             kubernetes_nodes = cluster.make_group_from_roles(['control-plane', 'worker'])
-<<<<<<< HEAD
             collector = CollectorCallback(cluster)
-=======
-            tokens = []
             for member_node in kubernetes_nodes.get_ordered_members_list():
                 kubeadm_flags_file = "/var/lib/kubelet/kubeadm-flags.env"
-                pause_version = cluster.globals['compatibility_map']['software']['pause'][target_kubernetes_version]['version']
                 kubeadm_flags = member_node.sudo(f"cat {kubeadm_flags_file}").get_simple_out()
                 updated_kubeadm_flags = kubernetes._config_changer(kubeadm_flags, f"--pod-infra-container-image={sandbox}")
                 member_node.put(StringIO(updated_kubeadm_flags), kubeadm_flags_file, backup=True, sudo=True)
 
->>>>>>> 494752cd
             with kubernetes_nodes.new_executor() as exe:
                 for node in exe.group.get_ordered_members_list():
                     os_specific_associations = cluster.get_associations_for_node(node.get_host(), 'containerd')
@@ -159,15 +154,10 @@
                              backup=True, sudo=True, mkdir=True)
                     node.sudo(
                         f"sudo systemctl restart {os_specific_associations['service_name']} && "
-<<<<<<< HEAD
-                        f"systemctl status {os_specific_associations['service_name']}",
+                        f"systemctl status {os_specific_associations['service_name']} &&" 
+                        f"sudo systemctl restart kubelet",
                         callback=collector)
             return collector.result
-=======
-                        f"systemctl status {os_specific_associations['service_name']}"))
-                    tokens.append(node.sudo("systemctl restart kubelet"))
-            return exe.get_merged_runners_result(tokens)
->>>>>>> 494752cd
 
 
 tasks = OrderedDict({
