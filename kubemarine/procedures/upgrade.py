--- conflicted
+++ resolved
@@ -160,10 +160,6 @@
                         f"systemctl status {os_specific_associations['service_name']} && " 
                         f"sudo systemctl restart kubelet")
 
-<<<<<<< HEAD
-
-=======
->>>>>>> 4c41f18f
 tasks = OrderedDict({
     "verify_upgrade_versions": kubernetes.verify_upgrade_versions,
     "thirdparties": system_prepare_thirdparties,
