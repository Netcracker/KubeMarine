--- conflicted
+++ resolved
@@ -140,12 +140,10 @@
                 if isinstance(value, dict):
                     config_string += f"\n[{key}]\n{toml.dumps(value)}"
             utils.dump_file(cluster, config_string, 'containerd-config.toml')
-<<<<<<< HEAD
+
             if utils.check_dry_run_status_active(cluster):
                 return
-=======
-
->>>>>>> 494752cd
+
             kubernetes_nodes = cluster.make_group_from_roles(['control-plane', 'worker'])
             tokens = []
             for member_node in kubernetes_nodes.get_ordered_members_list():
