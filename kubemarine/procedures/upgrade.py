--- conflicted
+++ resolved
@@ -136,7 +136,6 @@
                 if isinstance(value, dict):
                     config_string += f"\n[{key}]\n{toml.dumps(value)}"
             utils.dump_file(cluster, config_string, 'containerd-config.toml')
-<<<<<<< HEAD
 
             for node in cluster.nodes['control-plane'].include_group(
                         cluster.nodes.get('worker')).get_ordered_members_list(
@@ -148,21 +147,7 @@
                                         is_async=False).get_simple_out()
                 updated_kubeadm_flags = kubernetes._config_changer(kubeadm_flags, f"--pod-infra-container-image={sandbox}")
                 node['connection'].put(StringIO(updated_kubeadm_flags), kubeadm_flags_file, backup=True, sudo=True)
-                
-
-            with RemoteExecutor(cluster) as exe:
-                for node in cluster.nodes['control-plane'].include_group(
-                        cluster.nodes.get('worker')).get_ordered_members_list(
-                        provide_node_configs=True):
-                    os_specific_associations = cluster.get_associations_for_node(node['connect_to'], 'containerd')
-                    node['connection'].put(StringIO(config_string), os_specific_associations['config_location'],
-                                           backup=True,
-                                           sudo=True, mkdir=True)
-                    node['connection'].sudo(f"sudo systemctl restart {os_specific_associations['service_name']} && "
-                                            f"systemctl status {os_specific_associations['service_name']}")
-                    node['connection'].sudo("systemctl restart kubelet")
-            return exe.get_last_results_str()
-=======
+
             kubernetes_nodes = cluster.make_group_from_roles(['control-plane', 'worker'])
             tokens = []
             with kubernetes_nodes.new_executor() as exe:
@@ -173,8 +158,8 @@
                     tokens.append(node.sudo(
                         f"sudo systemctl restart {os_specific_associations['service_name']} && "
                         f"systemctl status {os_specific_associations['service_name']}"))
+                    tokens.append(node.sudo("systemctl restart kubelet"))
             return exe.get_merged_runners_result(tokens)
->>>>>>> 6764ad65
 
 
 tasks = OrderedDict({
