--- conflicted
+++ resolved
@@ -45,11 +45,7 @@
         elif service_type == 'keepalived':
             group = cluster.nodes.get('keepalived', {})
         elif service_type == 'docker' or service_type == "containerd" or service_type == 'kubelet':
-<<<<<<< HEAD
             group = cluster.nodes['master'].include_group(cluster.nodes.get('worker'))
-=======
-            group = cluster.nodes['master'].include_group(cluster.nodes.get['worker'])
->>>>>>> 7735c000
 
         if not group or group.is_empty():
             raise TestWarn("No nodes to check service status",
@@ -172,11 +168,7 @@
     """
     with TestCase(cluster.context['testsuite'], '205', "Services", f"{pckg_alias} version") as tc:
         if pckg_alias == "docker" or pckg_alias == "containerd":
-<<<<<<< HEAD
-            group = cluster.nodes['master'].include_group(cluster.nodes.get('worker'))
-=======
-            group = cluster.nodes['master'].include_group(cluster.nodes.get['worker'])
->>>>>>> 7735c000
+            group = cluster.nodes['master'].include_group(cluster.nodes['worker'])
         elif pckg_alias == "keepalived" or pckg_alias == "haproxy":
             if "balancer" in cluster.nodes and not cluster.nodes['balancer'].is_empty():
                 group = cluster.nodes['balancer']
@@ -526,11 +518,7 @@
         master = cluster.nodes['master'].get_any_member()
         yaml = ruamel.yaml.YAML()
         nodes_failed_pid_max_check = {}
-<<<<<<< HEAD
-        for node in cluster.nodes['master'].include_group(cluster.get('worker')).get_ordered_members_list(provide_node_configs=True):
-=======
-        for node in cluster.nodes['master'].include_group(cluster.nodes.get['worker']).get_ordered_members_list(provide_node_configs=True):
->>>>>>> 7735c000
+        for node in cluster.nodes['master'].include_group(cluster.nodes['worker']).get_ordered_members_list(provide_node_configs=True):
 
             node_info = master.sudo("kubectl get node %s -o yaml" % node["name"]).get_simple_out()
             config = yaml.load(node_info)
