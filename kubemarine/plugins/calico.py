# Copyright 2021-2022 NetCracker Technology Corporation
#
# Licensed under the Apache License, Version 2.0 (the "License");
# you may not use this file except in compliance with the License.
# You may obtain a copy of the License at
#
#      http://www.apache.org/licenses/LICENSE-2.0
#
# Unless required by applicable law or agreed to in writing, software
# distributed under the License is distributed on an "AS IS" BASIS,
# WITHOUT WARRANTIES OR CONDITIONS OF ANY KIND, either express or implied.
# See the License for the specific language governing permissions and
# limitations under the License.
import ipaddress
from typing import Optional, List

import os

from kubemarine.core import utils
from kubemarine.core.cluster import KubernetesCluster
from kubemarine.plugins.manifest import Processor, EnrichmentFunction, Manifest


def enrich_inventory(inventory, cluster):

    # By default, we use calico, but have to find it out
    # First of all we have to check is Calicon set to be installed or not
    # By default installation parameter is unset, means user did not make any decision
    if inventory["plugins"]["calico"].get("install") is None:
        # Is user defined Flannel plugin and set it to install?
        flannel_required = inventory["plugins"].get("flannel", {}).get("install", False)
        # Is user defined Canal plugin and set it to install?
        canal_required = inventory["plugins"].get("canal", {}).get("install", False)
        # If Flannel and Canal is unset or not required to install, then install Calico
        if not flannel_required and not canal_required:
            inventory["plugins"]["calico"]["install"] = True

    return inventory


# DEPRECATED
def apply_calico_yaml(cluster: KubernetesCluster, calico_original_yaml: str, calico_yaml: str):
    """
    The method implements full processing for Calico plugin
    :param calico_original_yaml: path to original Calico manifest
    :param calico_yaml: file name of the resulting Calico manifest
    :param cluster: Cluster object
    """

    calico_yaml = os.path.basename(calico_yaml)
    processor = CalicoManifestProcessor(cluster, cluster.inventory,
                                        original_yaml_path=calico_original_yaml,
                                        destination_name=calico_yaml)
    processor.apply()


class CalicoManifestProcessor(Processor):
    def __init__(self, cluster: KubernetesCluster, inventory: dict,
                 original_yaml_path: Optional[str] = None, destination_name: Optional[str] = None):
        plugin_name = 'calico'
        version = inventory['plugins'][plugin_name]['version']
        if original_yaml_path is None:
            original_yaml_path = f"plugins/yaml/calico-{version}.yaml.original"
        if destination_name is None:
            destination_name = f"calico-{version}.yaml"
        super().__init__(cluster, inventory, plugin_name, original_yaml_path, destination_name)

    def exclude_typha_objects_if_disabled(self, manifest: Manifest) -> None:
        # enrich 'calico-typha' objects only if it's enabled in 'cluster.yaml'
        # in other case those objects must be excluded
        str_value = utils.true_or_false(self.inventory['plugins']['calico']['typha']['enabled'])
        if str_value == 'false':
            for key in ("Deployment_calico-typha", "Service_calico-typha", "PodDisruptionBudget_calico-typha"):
                manifest.exclude(key)
        elif str_value == 'true':
            return
        else:
            raise Exception(f"plugins.calico.typha.enabled must be set in 'True' or 'False' "
                            f"as string or boolean value")

    def enrich_configmap_calico_config(self, manifest: Manifest) -> None:
        """
        The method implements the enrichment procedure for Calico ConfigMap
        :param manifest: Container to operate with manifest objects
        """

        key = "ConfigMap_calico-config"
        source_yaml = manifest.get_obj(key, patch=True)
        cluster = self.cluster
        val = cluster.inventory['plugins']['calico']['mtu']
        source_yaml['data']['veth_mtu'] = str(val)
        cluster.log.verbose(f"The {key} has been patched in 'data.veth_mtu' with '{val}'")
        str_value = utils.true_or_false(cluster.inventory['plugins']['calico']['typha']['enabled'])
        if str_value == "true":
            val = "calico-typha"
        elif str_value == "false":
            val = "none"
        source_yaml['data']['typha_service_name'] = val
        cluster.log.verbose(f"The {key} has been patched in 'data.typha_service_name' with '{val}'")
        string_part = source_yaml['data']['cni_network_config']
        ip = cluster.inventory['services']['kubeadm']['networking']['podSubnet'].split('/')[0]
        if type(ipaddress.ip_address(ip)) is ipaddress.IPv4Address:
            val = cluster.inventory['plugins']['calico']['cni']['ipam']['ipv4']
        else:
            val = cluster.inventory['plugins']['calico']['cni']['ipam']['ipv6']
        new_string_part = string_part.replace('"type": "calico-ipam"', str(val)[:-1][1:].replace("'", "\""))
        source_yaml['data']['cni_network_config'] = new_string_part
        log_str = new_string_part.replace("\n", "")
        cluster.log.verbose(f"The {key} has been patched in 'data.cni_network_config' with '{log_str}'")

    def enrich_deployment_calico_kube_controllers(self, manifest: Manifest) -> None:
        """
        The method implements the enrichment procedure for Calico controller Deployment
        :param manifest: Container to operate with manifest objects
        """

        key = "Deployment_calico-kube-controllers"
        self.enrich_node_selector(manifest, key, plugin_service='kube-controllers')
        self.enrich_image_for_container(manifest, key,
            plugin_service='kube-controllers', container_name='calico-kube-controllers', is_init_container=False)

    def enrich_daemonset_calico_node(self, manifest: Manifest) -> None:
        """
        The method implements the enrichment procedure for Calico node DaemonSet
        :param manifest: Container to operate with manifest objects
        """

        key = "DaemonSet_calico-node"
        for container_name in ['upgrade-ipam', 'install-cni']:
            self.enrich_image_for_container(manifest, key,
                plugin_service='cni', container_name=container_name, is_init_container=True)

        self.enrich_image_for_container(manifest, key,
            plugin_service='node', container_name='mount-bpffs', is_init_container=True, allow_absent=True)
        self.enrich_image_for_container(manifest, key,
            plugin_service='flexvol', container_name='flexvol-driver', is_init_container=True, allow_absent=True)

        self.enrich_image_for_container(manifest, key,
            plugin_service='node', container_name='calico-node', is_init_container=False)

        container_pos, container = self.find_container_for_patch(manifest, key,
            container_name='calico-node', is_init_container=False)

        self.enrich_daemonset_calico_node_container_env(container_pos, container)

    def enrich_daemonset_calico_node_container_env(self, container_pos: int, container: dict) -> None:
        """
        The method implements the enrichment procedure for 'calico-node' container in Calico node DaemonSet.
        The method attempts to preserve initial formatting.

        :param container_pos: container position in spec
        :param container: object describing a container
        """
        key = "DaemonSet_calico-node"
        env_delete = []
        ip = self.inventory['services']['kubeadm']['networking']['podSubnet'].split('/')[0]
        if type(ipaddress.ip_address(ip)) is ipaddress.IPv4Address:
            env_delete.extend([
                'CALICO_IPV6POOL_CIDR', 'IP6', 'IP6_AUTODETECTION_METHOD',
                'CALICO_IPV6POOL_IPIP', 'CALICO_IPV6POOL_VXLAN'
            ])
        if utils.true_or_false(self.inventory['plugins']['calico']['typha']['enabled']) == "false":
            env_delete.append('FELIX_TYPHAK8SSERVICENAME')

        for env in env_delete:
            for i, e in enumerate(container['env']):
                if e['name'] == env:
                    del container['env'][i]
                    self.log.verbose(f"The {env!r} env variable has been removed from "
                                    f"'spec.template.spec.containers.[{container_pos}].env' in the {key}")
                    break

        env_update = {}
        for name, value in self.inventory['plugins']['calico']['env'].items():
            if name in env_delete:
                continue
            if type(value) is str:
                env_update[name] = {'value': value}
            elif type(value) is dict:
                env_update[name] = {'valueFrom': value}
            self.log.verbose(f"The {key} has been patched in "
                            f"'spec.template.spec.containers.[{container_pos}].env.{name}' with '{value}'")

        for env in container['env']:
            name = env['name']
            if name not in env_update:
                continue

            value = env_update.pop(name)
            keys = list(env.keys())
            for key in keys:
                if key != 'name' and key not in value:
                    del env[key]

            env.update(value)

        for name, env in env_update.items():
            new_env = {'name' : name}
            new_env.update(env)
            container['env'].append(new_env)

    def enrich_deployment_calico_typha(self, manifest: Manifest) -> None:
        """
        The method implements the enrichment procedure for Typha Deployment
        :param manifest: Container to operate with manifest objects
        """

        key = "Deployment_calico-typha"
        source_yaml = manifest.get_obj(key, patch=True, allow_absent=True)
        cluster = self.cluster
        if source_yaml is None:
            return

        default_tolerations = [{'key': 'node.kubernetes.io/network-unavailable', 'effect': 'NoSchedule'},
                               {'key': 'node.kubernetes.io/network-unavailable', 'effect': 'NoExecute'}]

        val = cluster.inventory['plugins']['calico']['typha']['replicas']
        source_yaml['spec']['replicas'] = int(val)
        cluster.log.verbose(f"The {key} has been patched in 'spec.replicas' with '{val}'")

        self.enrich_node_selector(manifest, key, plugin_service='typha')
        self.enrich_tolerations(manifest, key, plugin_service='typha', extra_tolerations=default_tolerations)
        self.enrich_image_for_container(manifest, key,
            plugin_service='typha', container_name='calico-typha', is_init_container=False)

    def enrich_clusterrole_calico_kube_controllers(self, manifest: Manifest) -> None:
        """
        The method implements the enrichment procedure for Calico controller ClusterRole
        :param manifest: Container to operate with manifest objects
        """

        key = "ClusterRole_calico-kube-controllers"
        cluster = self.cluster
        if cluster.inventory['rbac']['admission'] == "psp" and \
                cluster.inventory['rbac']['psp']['pod-security'] == "enabled":
            source_yaml = manifest.get_obj(key, patch=True)
            api_list = source_yaml['rules']
            api_list.append(psp_calico_kube_controllers)
            cluster.log.verbose(f"The {key} has been patched in 'rules' with '{psp_calico_kube_controllers}'")

    def enrich_clusterrole_calico_node(self, manifest: Manifest) -> None:
        """
        The method implements the enrichment procedure for Calico node ClusterRole
        :param manifest: Container to operate with manifest objects
        """

        key = "ClusterRole_calico-node"
        cluster = self.cluster
        if cluster.inventory['rbac']['admission'] == "psp" and \
                cluster.inventory['rbac']['psp']['pod-security'] == "enabled":
            source_yaml = manifest.get_obj(key, patch=True)
            api_list = source_yaml['rules']
            api_list.append(psp_calico_node)
            cluster.log.verbose(f"The {key} has been patched in 'rules' with '{psp_calico_node}'")

    def get_known_objects(self) -> List[str]:
        return [
            "ConfigMap_calico-config",
            "CustomResourceDefinition_bgpconfigurations.crd.projectcalico.org",
            "CustomResourceDefinition_bgppeers.crd.projectcalico.org",
            "CustomResourceDefinition_blockaffinities.crd.projectcalico.org",
            "CustomResourceDefinition_caliconodestatuses.crd.projectcalico.org",
            "CustomResourceDefinition_clusterinformations.crd.projectcalico.org",
            "CustomResourceDefinition_felixconfigurations.crd.projectcalico.org",
            "CustomResourceDefinition_globalnetworkpolicies.crd.projectcalico.org",
            "CustomResourceDefinition_globalnetworksets.crd.projectcalico.org",
            "CustomResourceDefinition_hostendpoints.crd.projectcalico.org",
            "CustomResourceDefinition_ipamblocks.crd.projectcalico.org",
            "CustomResourceDefinition_ipamconfigs.crd.projectcalico.org",
            "CustomResourceDefinition_ipamhandles.crd.projectcalico.org",
            "CustomResourceDefinition_ippools.crd.projectcalico.org",
            "CustomResourceDefinition_ipreservations.crd.projectcalico.org",
            "CustomResourceDefinition_kubecontrollersconfigurations.crd.projectcalico.org",
            "CustomResourceDefinition_networkpolicies.crd.projectcalico.org",
            "CustomResourceDefinition_networksets.crd.projectcalico.org",
            "ClusterRole_calico-kube-controllers",
            "ClusterRoleBinding_calico-kube-controllers",
            "ClusterRole_calico-node",
            "ClusterRoleBinding_calico-node",
            "DaemonSet_calico-node",
            "ServiceAccount_calico-node",
            "Deployment_calico-kube-controllers",
            "ServiceAccount_calico-kube-controllers",
            "PodDisruptionBudget_calico-kube-controllers",
            "Deployment_calico-typha",
<<<<<<< HEAD
            "Service_calico-typha", 
            "PodDisruptionBudget_calico-typha",
            "ClusterRole_calico-kube-controllers",
            "ClusterRole_calico-node",
            "CustomResourceDefinition_felixconfigurations.crd.projectcalico.org"
           ]

    # enrich objects one by one
    for key in objects_for_enrichment:
        # enrich common Calico objects
        if key not in ["Service_calico-typha", "PodDisruptionBudget_calico-typha", "Deployment_calico-typha"]:
            if obj_list.get(key, ''):
                patched_list.append(key)
                obj_list = enrich_objects_fns[key](cluster, obj_list)
        else:
            # enrich 'calico-typha' objects only if it's enabled in 'cluster.yaml'
            # in other case those objects must be excluded
            str_value = utils.true_or_false(cluster.inventory['plugins']['calico']['typha']['enabled'])
            if str_value == 'false':
                obj_list.pop(key)
                excluded_list.append(key)
                cluster.log.verbose(f"The {key} has been excluded from result")
            elif str_value == 'true':
                patched_list.append(key)
                if enrich_objects_fns[key]:
                    obj_list = enrich_objects_fns[key](cluster, obj_list)
            else:
                raise Exception(f"The {key} can't be patched correctly "
                                f"plugins.calico.typha.enabled must be set in 'True' or 'False' "
                                f"as string or boolean value")

    cluster.log.verbose(f"The total number of patched objects is {len(patched_list)} "
                        f"the objects are the following: {patched_list}")
    cluster.log.verbose(f"The total number of excluded objects is {len(excluded_list)} "
                        f"the objects are the following: {excluded_list}")

    # TODO: check results 
    #validate_result()
    enriched_manifest = dump_multiple_yaml(obj_list)
    utils.dump_file(cluster, enriched_manifest, calico_yaml)
    config['source'] = io.StringIO(enriched_manifest)

    cluster.log.debug("Uploading calico manifest enriched from %s ..." % calico_original_yaml_path)
    cluster.log.debug("\tDestination: %s" % destination)

    plugins.apply_source(cluster, config)


def enrich_configmap_calico_config(cluster, obj_list):
    """
    The method implements the enrichment procedure for Calico ConfigMap
    :param cluster: Cluster object
    :param obj_list: list of objects for enrichment
    """

    key = "ConfigMap_calico-config"
    val = cluster.inventory['plugins']['calico']['mtu']
    obj_list[key]['data']['veth_mtu'] = str(val)
    cluster.log.verbose(f"The {key} has been patched in 'data.veth_mtu' with '{val}'")
    str_value = utils.true_or_false(cluster.inventory['plugins']['calico']['typha']['enabled'])
    if str_value == "true":
        val = "calico-typha"
    elif str_value == "false":
        val = "none"
    obj_list[key]['data']['typha_service_name'] = val
    cluster.log.verbose(f"The {key} has been patched in 'data.typha_service_name' with '{val}'")
    string_part = obj_list[key]['data']['cni_network_config']
    ip = cluster.inventory['services']['kubeadm']['networking']['podSubnet'].split('/')[0]
    if type(ipaddress.ip_address(ip)) is ipaddress.IPv4Address:
        val = cluster.inventory['plugins']['calico']['cni']['ipam']['ipv4']
    else:
        val = cluster.inventory['plugins']['calico']['cni']['ipam']['ipv6']
    new_string_part = string_part.replace('"type": "calico-ipam"', str(val)[:-1][1:].replace("'", "\""))
    obj_list[key]['data']['cni_network_config'] = new_string_part
    log_str = new_string_part.replace("\n", "")
    cluster.log.verbose(f"The {key} has been patched in 'data.cni_network_config' with '{log_str}'")
    
    return obj_list

def enrich_deployment_calico_kube_controllers(cluster, obj_list):
    """
    The method implements the enrichment procedure for Calico controller Deployment
    :param cluster: Cluster object
    :param obj_list: list of objects for enrichment
    """

    key = "Deployment_calico-kube-controllers"
    obj_list[key]['spec']['template']['spec']['nodeSelector'] = \
            cluster.inventory['plugins']['calico']['kube-controllers']['nodeSelector']
    for container in obj_list[key]['spec']['template']['spec']['containers']:
        if container['name'] == "calico-kube-controllers":
            num = obj_list[key]['spec']['template']['spec']['containers'].index(container)
            val = enrich_image(cluster, cluster.inventory['plugins']['calico']['kube-controllers']['image'])
            obj_list[key]['spec']['template']['spec']['containers'][num]['image'] = val
            cluster.log.verbose(f"The {key} has been patched in "
                                f"'spec.template.spec.containers.[{num}].image with '{val}'")

    return obj_list

def enrich_daemonset_calico_node(cluster, obj_list):
    """
    The method implements the enrichment procedure for Calico node DaemonSet
    :param cluster: Cluster object
    :param obj_list: list of objects for enrichment
    """

    key = "DaemonSet_calico-node"
    for container in obj_list[key]['spec']['template']['spec']['initContainers']:
        if container['name'] in ['upgrade-ipam', 'install-cni']: 
            num = obj_list[key]['spec']['template']['spec']['initContainers'].index(container)
            val = enrich_image(cluster, cluster.inventory['plugins']['calico']['cni']['image'])
            obj_list[key]['spec']['template']['spec']['initContainers'][num]['image'] = val
            cluster.log.verbose(f"The {key} has been patched in "
                                f"'spec.template.spec.initContainers.[{num}].image' with '{val}'")
        if container['name'] == "mount-bpffs":
            num = obj_list[key]['spec']['template']['spec']['initContainers'].index(container)
            val = enrich_image(cluster, cluster.inventory['plugins']['calico']['node']['image'])
            obj_list[key]['spec']['template']['spec']['initContainers'][num]['image'] = val
            cluster.log.verbose(f"The {key} has been patched in "
                                f"'spec.template.spec.initContainers.[{num}].image' with '{val}'")
        if container['name'] == "flexvol-driver":
            num = obj_list[key]['spec']['template']['spec']['initContainers'].index(container)
            val = enrich_image(cluster, cluster.inventory['plugins']['calico']['flexvol']['image'])
            obj_list[key]['spec']['template']['spec']['initContainers'][num]['image'] = val
            cluster.log.verbose(f"The {key} has been patched in "
                                f"'spec.template.spec.initContainers.[{num}].image' with '{val}'")
    for container in obj_list[key]['spec']['template']['spec']['containers']:
        if container['name'] == "calico-node":
            num = obj_list[key]['spec']['template']['spec']['containers'].index(container)
            val = enrich_image(cluster, cluster.inventory['plugins']['calico']['node']['image'])
            obj_list[key]['spec']['template']['spec']['containers'][num]['image'] = val 
            cluster.log.verbose(f"The {key} has been patched in "
                                f"'spec.template.spec.containers.[{num}].image' with '{val}'")
            ipv6_env = ['CALICO_IPV6POOL_CIDR', 'IP6', 'IP6_AUTODETECTION_METHOD', 'FELIX_IPV6SUPPORT', 
                        'CALICO_IPV6POOL_IPIP', 'CALICO_IPV6POOL_VXLAN']
            env_list = []
            for name, value in cluster.inventory['plugins']['calico']['env'].items():
                ip = cluster.inventory['services']['kubeadm']['networking']['podSubnet'].split('/')[0]
                if name not in ipv6_env and name != 'FELIX_TYPHAK8SSERVICENAME':
                    if type(value) is str:
                        env_list.append({'name': name, 'value': value})
                    elif type(value) is dict:
                        env_list.append({'name': name, 'valueFrom': value})
                    cluster.log.verbose(f"The {key} has been patched in "
                                        f"'spec.template.spec.containers.[{num}].env.{name}' with '{value}'")
                elif name in ipv6_env and type(ipaddress.ip_address(ip)) is not ipaddress.IPv4Address:
                    if type(value) is str:
                        env_list.append({'name': name, 'value': value})
                    elif type(value) is dict:
                        env_list.append({'name': name, 'valueFrom': value})
                    cluster.log.verbose(f"The {key} has been patched in "
                                        f"'spec.template.spec.containers.[{num}].env.{name}' with '{value}'")
                if utils.true_or_false(cluster.inventory['plugins']['calico']['typha']['enabled']) == "true" and \
                        name == 'FELIX_TYPHAK8SSERVICENAME':
                    env_list.append({'name': name, 'valueFrom': value})
                    cluster.log.verbose(f"The {key} has been patched in "
                                        f"'spec.template.spec.containers.[{num}].env.{name}' with '{value}'")
            i = 0
            for env in obj_list[key]['spec']['template']['spec']['containers'][num]['env']:
                for item in env_list:
                    if env['name'] == item['name']:
                        obj_list[key]['spec']['template']['spec']['containers'][num]['env'][i] = item
                i += 1

    return obj_list


def enrich_deployment_calico_typha(cluster, obj_list):
    """
    The method implements the enrichment procedure for Typha Deployment
    :param cluster: Cluster object
    :param obj_list: list of objects for enrichment
    """

    default_tolerations = [{'key': 'node.kubernetes.io/network-unavailable', 'effect': 'NoSchedule'},
                           {'key': 'node.kubernetes.io/network-unavailable', 'effect': 'NoExecute'}]

    key = "Deployment_calico-typha"
    val = cluster.inventory['plugins']['calico']['typha']['replicas']
    obj_list[key]['spec']['replicas'] = int(val)
    cluster.log.verbose(f"The {key} has been patched in 'spec.replicas' with '{val}'")
    val = cluster.inventory['plugins']['calico']['typha']['nodeSelector']
    obj_list[key]['spec']['template']['spec']['nodeSelector'] = val
    cluster.log.verbose(f"The {key} has been patched in 'spec.template.spec.nodeSelector' with '{val}'")
    for val in default_tolerations:
        obj_list[key]['spec']['template']['spec']['tolerations'].append(val)
        cluster.log.verbose(f"The {key} has been patched in 'spec.template.spec.tolerations' with '{val}'")
    for val in cluster.inventory['plugins']['calico']['typha'].get('tolerations', ''):
        obj_list[key]['spec']['template']['spec']['tolerations'].append(val)
        cluster.log.verbose(f"The {key} has been patched in 'spec.template.spec.tolerations' with '{val}'")
    for container in obj_list[key]['spec']['template']['spec']['containers']:
        if container['name'] == "calico-typha":
            num = obj_list[key]['spec']['template']['spec']['containers'].index(container)
            val = enrich_image(cluster, cluster.inventory['plugins']['calico']['typha']['image'])
            obj_list[key]['spec']['template']['spec']['containers'][num]['image'] = val
            cluster.log.verbose(f"The {key} has been patched in "
                                f"'spec.template.spec.containers.[{num}].image with '{val}'")

    return obj_list


def enrich_clusterRole_calico_kube_controllers(cluster, obj_list):
    """
    The method implements the enrichment procedure for Calico controller ClusterRole
    :param cluster: Cluster object
    :param obj_list: list of objects for enrichment
    """

    key = "ClusterRole_calico-kube-controllers"
    if cluster.inventory['rbac']['admission'] == "psp" and \
            cluster.inventory['rbac']['psp']['pod-security'] == "enabled":
        api_list = obj_list[key]['rules']
        api_list.append(psp_calico_kube_controllers)
        obj_list[key]['rules'] = api_list
        cluster.log.verbose(f"The {key} has been patched in 'rules' with '{psp_calico_kube_controllers}'")

    return obj_list


def enrich_clusterrole_calico_node(cluster, obj_list):
    """
    The method implements the enrichment procedure for Calico node ClusterRole
    :param cluster: Cluster object
    :param obj_list: list of objects for enrichment
    """

    key = "ClusterRole_calico-node"
    if cluster.inventory['rbac']['admission'] == "psp" and \
            cluster.inventory['rbac']['psp']['pod-security'] == "enabled":
        api_list = obj_list[key]['rules']
        api_list.append(psp_calico_node)
        obj_list[key]['rules'] = api_list
        cluster.log.verbose(f"The {key} has been patched in 'rules' with '{psp_calico_node}'")

    return obj_list

def enrich_crd_felix_configuration(cluster, obj_list):
    """
    The method implements the enrichment procedure for Calico CRD Felixconfigurations
    :param cluster: Cluster object
    :param obj_list: list of objects for enrichment
    """

    key = "CustomResourceDefinition_felixconfigurations.crd.projectcalico.org"

    api_list = obj_list[key]['spec']['versions'][0]['schema']['openAPIV3Schema']['properties']['spec']['properties']['prometheusMetricsEnabled']
    api_list["default"] = felix_monitoring["default"]
    obj_list[key]['spec']['versions'][0]['schema']['openAPIV3Schema']['properties']['spec']['properties']['prometheusMetricsEnabled'] = api_list
    return obj_list


def validate_original(cluster, obj_list):
    """
    The method implements some validations for Calico objects
    :param cluster: Cluster object
    :param obj_list: list of objects for validation
    """

    known_objects = [
        "ConfigMap_calico-config",
        "CustomResourceDefinition_bgpconfigurations.crd.projectcalico.org",
        "CustomResourceDefinition_bgppeers.crd.projectcalico.org",
        "CustomResourceDefinition_blockaffinities.crd.projectcalico.org",
        "CustomResourceDefinition_caliconodestatuses.crd.projectcalico.org",
        "CustomResourceDefinition_clusterinformations.crd.projectcalico.org",
        "CustomResourceDefinition_felixconfigurations.crd.projectcalico.org",
        "CustomResourceDefinition_globalnetworkpolicies.crd.projectcalico.org",
        "CustomResourceDefinition_globalnetworksets.crd.projectcalico.org",
        "CustomResourceDefinition_hostendpoints.crd.projectcalico.org",
        "CustomResourceDefinition_ipamblocks.crd.projectcalico.org",
        "CustomResourceDefinition_ipamconfigs.crd.projectcalico.org",
        "CustomResourceDefinition_ipamhandles.crd.projectcalico.org",
        "CustomResourceDefinition_ippools.crd.projectcalico.org",
        "CustomResourceDefinition_ipreservations.crd.projectcalico.org",
        "CustomResourceDefinition_kubecontrollersconfigurations.crd.projectcalico.org",
        "CustomResourceDefinition_networkpolicies.crd.projectcalico.org",
        "CustomResourceDefinition_networksets.crd.projectcalico.org",
        "ClusterRole_calico-kube-controllers",
        "ClusterRoleBinding_calico-kube-controllers",
        "ClusterRole_calico-node",
        "ClusterRoleBinding_calico-node",
        "DaemonSet_calico-node",
        "ServiceAccount_calico-node",
        "Deployment_calico-kube-controllers",
        "ServiceAccount_calico-kube-controllers",
        "PodDisruptionBudget_calico-kube-controllers",
        "Deployment_calico-typha",
        "Service_calico-typha", 
        "PodDisruptionBudget_calico-typha"
    ]

    # check if there are new objects
    for key in obj_list.keys():
        if key not in known_objects:
            cluster.log.verbose(f"The current version of original yaml has a new object: {key}")

    # check if known objects were excluded
    for key in known_objects:
        if key not in list(obj_list):
            cluster.log.verbose(f"The current version of original yaml does not include"
                                f"the following object: {key}")

# TODO: implement method for validation after enrichment
# Some validation inside the objects
#def validate_result(cluster, obj_list):


def load_multiple_yaml(filepath, cluster) -> dict:
    """
    The method implements the parse YAML file that includes several YAMLs inside
    :param filepath: Path to file that should be parsed
    :return: dictionary with the 'kind' and 'name' of object as 'key' and whole YAML structure as 'value'
    """
    yaml = ruamel.yaml.YAML()
    yaml_dict = {}
    try:
        with utils.open_utf8(filepath, 'r') as stream:
            source_yamls = yaml.load_all(stream)
            for source_yaml in source_yamls:
                if source_yaml:
                    yaml_key = f"{source_yaml['kind']}_{source_yaml['metadata']['name']}"
                    # check if there is no duplication
                    if not yaml_dict.get(yaml_key, ''):
                        yaml_dict[yaml_key] = source_yaml
                    else:
                        raise Exception("ERROR: the {yaml_key} object is duplicated, please verify the original yaml")
        return yaml_dict
    except Exception as exc:
        cluster.log.error(f"Failed to load {filepath}", exc)


def dump_multiple_yaml(multi_yaml: dict) -> str:
    """
    The method implements the dumping some dictionary to the string that includes several YAMLs inside
    :param multi_yaml: dictionary with the 'kind' and 'name' of object as 'key' and whole YAML structure as 'value'
    """
    yaml = ruamel.yaml.YAML()

    with io.StringIO() as stream:
        yaml.dump_all(multi_yaml.values(), stream)
        result = stream.getvalue()

    return result


def enrich_image(cluster, image):
    """
    The method adds registry to image if it's necessary
    :param cluster: Cluster object
    :param image: particular image
    """
    if cluster.inventory['plugins']['calico']['installation'].get('registry', ''):
        if len(cluster.inventory['plugins']['calico']['installation']['registry']):
            return f"{cluster.inventory['plugins']['calico']['installation']['registry']}/{image}"

    return image


# name of objects and enrichment methods mapping
enrich_objects_fns = {
        "ConfigMap_calico-config": enrich_configmap_calico_config,
        "Deployment_calico-kube-controllers": enrich_deployment_calico_kube_controllers,
        "DaemonSet_calico-node": enrich_daemonset_calico_node,
        "Deployment_calico-typha": enrich_deployment_calico_typha,
        "ClusterRole_calico-kube-controllers": enrich_clusterRole_calico_kube_controllers,
        "ClusterRole_calico-node": enrich_clusterrole_calico_node,
        "CustomResourceDefinition_felixconfigurations.crd.projectcalico.org": enrich_crd_felix_configuration,
        "Service_calico-typha": None, 
        "PodDisruptionBudget_calico-typha": None
}
=======
            "Service_calico-typha",
            "PodDisruptionBudget_calico-typha"
        ]

    def get_enrichment_functions(self) -> List[EnrichmentFunction]:
        return [
            self.exclude_typha_objects_if_disabled,
            self.enrich_configmap_calico_config,
            self.enrich_deployment_calico_kube_controllers,
            self.enrich_daemonset_calico_node,
            self.enrich_deployment_calico_typha,
            self.enrich_clusterrole_calico_kube_controllers,
            self.enrich_clusterrole_calico_node,
        ]

>>>>>>> 74ab58ec

psp_calico_kube_controllers = {
        "apiGroups": ["policy"],
        "resources": ["podsecuritypolicies"],
        "verbs":     ["use"],
        "resourceNames": ["oob-anyuid-psp"]
}

psp_calico_node = {
        "apiGroups": ["policy"],
        "resources": ["podsecuritypolicies"],
        "verbs":     ["use"],
        "resourceNames": ["oob-privileged-psp"]
}

felix_monitoring = {
        "default": True
}<|MERGE_RESOLUTION|>--- conflicted
+++ resolved
@@ -65,18 +65,44 @@
             destination_name = f"calico-{version}.yaml"
         super().__init__(cluster, inventory, plugin_name, original_yaml_path, destination_name)
 
-    def exclude_typha_objects_if_disabled(self, manifest: Manifest) -> None:
-        # enrich 'calico-typha' objects only if it's enabled in 'cluster.yaml'
-        # in other case those objects must be excluded
-        str_value = utils.true_or_false(self.inventory['plugins']['calico']['typha']['enabled'])
-        if str_value == 'false':
-            for key in ("Deployment_calico-typha", "Service_calico-typha", "PodDisruptionBudget_calico-typha"):
-                manifest.exclude(key)
-        elif str_value == 'true':
-            return
+    patched_list = []
+    excluded_list = []
+
+    # list of objects for enrichment
+    objects_for_enrichment = [
+            "ConfigMap_calico-config",
+            "Deployment_calico-kube-controllers",
+            "DaemonSet_calico-node",
+            "Deployment_calico-typha",
+            "Service_calico-typha", 
+            "PodDisruptionBudget_calico-typha",
+            "ClusterRole_calico-kube-controllers",
+            "ClusterRole_calico-node"
+           ]
+
+    # enrich objects one by one
+    for key in objects_for_enrichment:
+        # enrich common Calico objects
+        if key not in ["Service_calico-typha", "PodDisruptionBudget_calico-typha", "Deployment_calico-typha"]:
+            if obj_list.get(key, ''):
+                patched_list.append(key)
+                obj_list = enrich_objects_fns[key](cluster, obj_list)
         else:
-            raise Exception(f"plugins.calico.typha.enabled must be set in 'True' or 'False' "
-                            f"as string or boolean value")
+            # enrich 'calico-typha' objects only if it's enabled in 'cluster.yaml'
+            # in other case those objects must be excluded
+            str_value = utils.true_or_false(cluster.inventory['plugins']['calico']['typha']['enabled'])
+            if str_value == 'false':
+                obj_list.pop(key)
+                excluded_list.append(key)
+                cluster.log.verbose(f"The {key} has been excluded from result")
+            elif str_value == 'true':
+                patched_list.append(key)
+                if enrich_objects_fns[key]:
+                    obj_list = enrich_objects_fns[key](cluster, obj_list)
+            else:
+                raise Exception(f"The {key} can't be patched correctly "
+                                f"plugins.calico.typha.enabled must be set in 'True' or 'False' "
+                                f"as string or boolean value")
 
     def enrich_configmap_calico_config(self, manifest: Manifest) -> None:
         """
@@ -253,285 +279,6 @@
             api_list.append(psp_calico_node)
             cluster.log.verbose(f"The {key} has been patched in 'rules' with '{psp_calico_node}'")
 
-    def get_known_objects(self) -> List[str]:
-        return [
-            "ConfigMap_calico-config",
-            "CustomResourceDefinition_bgpconfigurations.crd.projectcalico.org",
-            "CustomResourceDefinition_bgppeers.crd.projectcalico.org",
-            "CustomResourceDefinition_blockaffinities.crd.projectcalico.org",
-            "CustomResourceDefinition_caliconodestatuses.crd.projectcalico.org",
-            "CustomResourceDefinition_clusterinformations.crd.projectcalico.org",
-            "CustomResourceDefinition_felixconfigurations.crd.projectcalico.org",
-            "CustomResourceDefinition_globalnetworkpolicies.crd.projectcalico.org",
-            "CustomResourceDefinition_globalnetworksets.crd.projectcalico.org",
-            "CustomResourceDefinition_hostendpoints.crd.projectcalico.org",
-            "CustomResourceDefinition_ipamblocks.crd.projectcalico.org",
-            "CustomResourceDefinition_ipamconfigs.crd.projectcalico.org",
-            "CustomResourceDefinition_ipamhandles.crd.projectcalico.org",
-            "CustomResourceDefinition_ippools.crd.projectcalico.org",
-            "CustomResourceDefinition_ipreservations.crd.projectcalico.org",
-            "CustomResourceDefinition_kubecontrollersconfigurations.crd.projectcalico.org",
-            "CustomResourceDefinition_networkpolicies.crd.projectcalico.org",
-            "CustomResourceDefinition_networksets.crd.projectcalico.org",
-            "ClusterRole_calico-kube-controllers",
-            "ClusterRoleBinding_calico-kube-controllers",
-            "ClusterRole_calico-node",
-            "ClusterRoleBinding_calico-node",
-            "DaemonSet_calico-node",
-            "ServiceAccount_calico-node",
-            "Deployment_calico-kube-controllers",
-            "ServiceAccount_calico-kube-controllers",
-            "PodDisruptionBudget_calico-kube-controllers",
-            "Deployment_calico-typha",
-<<<<<<< HEAD
-            "Service_calico-typha", 
-            "PodDisruptionBudget_calico-typha",
-            "ClusterRole_calico-kube-controllers",
-            "ClusterRole_calico-node",
-            "CustomResourceDefinition_felixconfigurations.crd.projectcalico.org"
-           ]
-
-    # enrich objects one by one
-    for key in objects_for_enrichment:
-        # enrich common Calico objects
-        if key not in ["Service_calico-typha", "PodDisruptionBudget_calico-typha", "Deployment_calico-typha"]:
-            if obj_list.get(key, ''):
-                patched_list.append(key)
-                obj_list = enrich_objects_fns[key](cluster, obj_list)
-        else:
-            # enrich 'calico-typha' objects only if it's enabled in 'cluster.yaml'
-            # in other case those objects must be excluded
-            str_value = utils.true_or_false(cluster.inventory['plugins']['calico']['typha']['enabled'])
-            if str_value == 'false':
-                obj_list.pop(key)
-                excluded_list.append(key)
-                cluster.log.verbose(f"The {key} has been excluded from result")
-            elif str_value == 'true':
-                patched_list.append(key)
-                if enrich_objects_fns[key]:
-                    obj_list = enrich_objects_fns[key](cluster, obj_list)
-            else:
-                raise Exception(f"The {key} can't be patched correctly "
-                                f"plugins.calico.typha.enabled must be set in 'True' or 'False' "
-                                f"as string or boolean value")
-
-    cluster.log.verbose(f"The total number of patched objects is {len(patched_list)} "
-                        f"the objects are the following: {patched_list}")
-    cluster.log.verbose(f"The total number of excluded objects is {len(excluded_list)} "
-                        f"the objects are the following: {excluded_list}")
-
-    # TODO: check results 
-    #validate_result()
-    enriched_manifest = dump_multiple_yaml(obj_list)
-    utils.dump_file(cluster, enriched_manifest, calico_yaml)
-    config['source'] = io.StringIO(enriched_manifest)
-
-    cluster.log.debug("Uploading calico manifest enriched from %s ..." % calico_original_yaml_path)
-    cluster.log.debug("\tDestination: %s" % destination)
-
-    plugins.apply_source(cluster, config)
-
-
-def enrich_configmap_calico_config(cluster, obj_list):
-    """
-    The method implements the enrichment procedure for Calico ConfigMap
-    :param cluster: Cluster object
-    :param obj_list: list of objects for enrichment
-    """
-
-    key = "ConfigMap_calico-config"
-    val = cluster.inventory['plugins']['calico']['mtu']
-    obj_list[key]['data']['veth_mtu'] = str(val)
-    cluster.log.verbose(f"The {key} has been patched in 'data.veth_mtu' with '{val}'")
-    str_value = utils.true_or_false(cluster.inventory['plugins']['calico']['typha']['enabled'])
-    if str_value == "true":
-        val = "calico-typha"
-    elif str_value == "false":
-        val = "none"
-    obj_list[key]['data']['typha_service_name'] = val
-    cluster.log.verbose(f"The {key} has been patched in 'data.typha_service_name' with '{val}'")
-    string_part = obj_list[key]['data']['cni_network_config']
-    ip = cluster.inventory['services']['kubeadm']['networking']['podSubnet'].split('/')[0]
-    if type(ipaddress.ip_address(ip)) is ipaddress.IPv4Address:
-        val = cluster.inventory['plugins']['calico']['cni']['ipam']['ipv4']
-    else:
-        val = cluster.inventory['plugins']['calico']['cni']['ipam']['ipv6']
-    new_string_part = string_part.replace('"type": "calico-ipam"', str(val)[:-1][1:].replace("'", "\""))
-    obj_list[key]['data']['cni_network_config'] = new_string_part
-    log_str = new_string_part.replace("\n", "")
-    cluster.log.verbose(f"The {key} has been patched in 'data.cni_network_config' with '{log_str}'")
-    
-    return obj_list
-
-def enrich_deployment_calico_kube_controllers(cluster, obj_list):
-    """
-    The method implements the enrichment procedure for Calico controller Deployment
-    :param cluster: Cluster object
-    :param obj_list: list of objects for enrichment
-    """
-
-    key = "Deployment_calico-kube-controllers"
-    obj_list[key]['spec']['template']['spec']['nodeSelector'] = \
-            cluster.inventory['plugins']['calico']['kube-controllers']['nodeSelector']
-    for container in obj_list[key]['spec']['template']['spec']['containers']:
-        if container['name'] == "calico-kube-controllers":
-            num = obj_list[key]['spec']['template']['spec']['containers'].index(container)
-            val = enrich_image(cluster, cluster.inventory['plugins']['calico']['kube-controllers']['image'])
-            obj_list[key]['spec']['template']['spec']['containers'][num]['image'] = val
-            cluster.log.verbose(f"The {key} has been patched in "
-                                f"'spec.template.spec.containers.[{num}].image with '{val}'")
-
-    return obj_list
-
-def enrich_daemonset_calico_node(cluster, obj_list):
-    """
-    The method implements the enrichment procedure for Calico node DaemonSet
-    :param cluster: Cluster object
-    :param obj_list: list of objects for enrichment
-    """
-
-    key = "DaemonSet_calico-node"
-    for container in obj_list[key]['spec']['template']['spec']['initContainers']:
-        if container['name'] in ['upgrade-ipam', 'install-cni']: 
-            num = obj_list[key]['spec']['template']['spec']['initContainers'].index(container)
-            val = enrich_image(cluster, cluster.inventory['plugins']['calico']['cni']['image'])
-            obj_list[key]['spec']['template']['spec']['initContainers'][num]['image'] = val
-            cluster.log.verbose(f"The {key} has been patched in "
-                                f"'spec.template.spec.initContainers.[{num}].image' with '{val}'")
-        if container['name'] == "mount-bpffs":
-            num = obj_list[key]['spec']['template']['spec']['initContainers'].index(container)
-            val = enrich_image(cluster, cluster.inventory['plugins']['calico']['node']['image'])
-            obj_list[key]['spec']['template']['spec']['initContainers'][num]['image'] = val
-            cluster.log.verbose(f"The {key} has been patched in "
-                                f"'spec.template.spec.initContainers.[{num}].image' with '{val}'")
-        if container['name'] == "flexvol-driver":
-            num = obj_list[key]['spec']['template']['spec']['initContainers'].index(container)
-            val = enrich_image(cluster, cluster.inventory['plugins']['calico']['flexvol']['image'])
-            obj_list[key]['spec']['template']['spec']['initContainers'][num]['image'] = val
-            cluster.log.verbose(f"The {key} has been patched in "
-                                f"'spec.template.spec.initContainers.[{num}].image' with '{val}'")
-    for container in obj_list[key]['spec']['template']['spec']['containers']:
-        if container['name'] == "calico-node":
-            num = obj_list[key]['spec']['template']['spec']['containers'].index(container)
-            val = enrich_image(cluster, cluster.inventory['plugins']['calico']['node']['image'])
-            obj_list[key]['spec']['template']['spec']['containers'][num]['image'] = val 
-            cluster.log.verbose(f"The {key} has been patched in "
-                                f"'spec.template.spec.containers.[{num}].image' with '{val}'")
-            ipv6_env = ['CALICO_IPV6POOL_CIDR', 'IP6', 'IP6_AUTODETECTION_METHOD', 'FELIX_IPV6SUPPORT', 
-                        'CALICO_IPV6POOL_IPIP', 'CALICO_IPV6POOL_VXLAN']
-            env_list = []
-            for name, value in cluster.inventory['plugins']['calico']['env'].items():
-                ip = cluster.inventory['services']['kubeadm']['networking']['podSubnet'].split('/')[0]
-                if name not in ipv6_env and name != 'FELIX_TYPHAK8SSERVICENAME':
-                    if type(value) is str:
-                        env_list.append({'name': name, 'value': value})
-                    elif type(value) is dict:
-                        env_list.append({'name': name, 'valueFrom': value})
-                    cluster.log.verbose(f"The {key} has been patched in "
-                                        f"'spec.template.spec.containers.[{num}].env.{name}' with '{value}'")
-                elif name in ipv6_env and type(ipaddress.ip_address(ip)) is not ipaddress.IPv4Address:
-                    if type(value) is str:
-                        env_list.append({'name': name, 'value': value})
-                    elif type(value) is dict:
-                        env_list.append({'name': name, 'valueFrom': value})
-                    cluster.log.verbose(f"The {key} has been patched in "
-                                        f"'spec.template.spec.containers.[{num}].env.{name}' with '{value}'")
-                if utils.true_or_false(cluster.inventory['plugins']['calico']['typha']['enabled']) == "true" and \
-                        name == 'FELIX_TYPHAK8SSERVICENAME':
-                    env_list.append({'name': name, 'valueFrom': value})
-                    cluster.log.verbose(f"The {key} has been patched in "
-                                        f"'spec.template.spec.containers.[{num}].env.{name}' with '{value}'")
-            i = 0
-            for env in obj_list[key]['spec']['template']['spec']['containers'][num]['env']:
-                for item in env_list:
-                    if env['name'] == item['name']:
-                        obj_list[key]['spec']['template']['spec']['containers'][num]['env'][i] = item
-                i += 1
-
-    return obj_list
-
-
-def enrich_deployment_calico_typha(cluster, obj_list):
-    """
-    The method implements the enrichment procedure for Typha Deployment
-    :param cluster: Cluster object
-    :param obj_list: list of objects for enrichment
-    """
-
-    default_tolerations = [{'key': 'node.kubernetes.io/network-unavailable', 'effect': 'NoSchedule'},
-                           {'key': 'node.kubernetes.io/network-unavailable', 'effect': 'NoExecute'}]
-
-    key = "Deployment_calico-typha"
-    val = cluster.inventory['plugins']['calico']['typha']['replicas']
-    obj_list[key]['spec']['replicas'] = int(val)
-    cluster.log.verbose(f"The {key} has been patched in 'spec.replicas' with '{val}'")
-    val = cluster.inventory['plugins']['calico']['typha']['nodeSelector']
-    obj_list[key]['spec']['template']['spec']['nodeSelector'] = val
-    cluster.log.verbose(f"The {key} has been patched in 'spec.template.spec.nodeSelector' with '{val}'")
-    for val in default_tolerations:
-        obj_list[key]['spec']['template']['spec']['tolerations'].append(val)
-        cluster.log.verbose(f"The {key} has been patched in 'spec.template.spec.tolerations' with '{val}'")
-    for val in cluster.inventory['plugins']['calico']['typha'].get('tolerations', ''):
-        obj_list[key]['spec']['template']['spec']['tolerations'].append(val)
-        cluster.log.verbose(f"The {key} has been patched in 'spec.template.spec.tolerations' with '{val}'")
-    for container in obj_list[key]['spec']['template']['spec']['containers']:
-        if container['name'] == "calico-typha":
-            num = obj_list[key]['spec']['template']['spec']['containers'].index(container)
-            val = enrich_image(cluster, cluster.inventory['plugins']['calico']['typha']['image'])
-            obj_list[key]['spec']['template']['spec']['containers'][num]['image'] = val
-            cluster.log.verbose(f"The {key} has been patched in "
-                                f"'spec.template.spec.containers.[{num}].image with '{val}'")
-
-    return obj_list
-
-
-def enrich_clusterRole_calico_kube_controllers(cluster, obj_list):
-    """
-    The method implements the enrichment procedure for Calico controller ClusterRole
-    :param cluster: Cluster object
-    :param obj_list: list of objects for enrichment
-    """
-
-    key = "ClusterRole_calico-kube-controllers"
-    if cluster.inventory['rbac']['admission'] == "psp" and \
-            cluster.inventory['rbac']['psp']['pod-security'] == "enabled":
-        api_list = obj_list[key]['rules']
-        api_list.append(psp_calico_kube_controllers)
-        obj_list[key]['rules'] = api_list
-        cluster.log.verbose(f"The {key} has been patched in 'rules' with '{psp_calico_kube_controllers}'")
-
-    return obj_list
-
-
-def enrich_clusterrole_calico_node(cluster, obj_list):
-    """
-    The method implements the enrichment procedure for Calico node ClusterRole
-    :param cluster: Cluster object
-    :param obj_list: list of objects for enrichment
-    """
-
-    key = "ClusterRole_calico-node"
-    if cluster.inventory['rbac']['admission'] == "psp" and \
-            cluster.inventory['rbac']['psp']['pod-security'] == "enabled":
-        api_list = obj_list[key]['rules']
-        api_list.append(psp_calico_node)
-        obj_list[key]['rules'] = api_list
-        cluster.log.verbose(f"The {key} has been patched in 'rules' with '{psp_calico_node}'")
-
-    return obj_list
-
-def enrich_crd_felix_configuration(cluster, obj_list):
-    """
-    The method implements the enrichment procedure for Calico CRD Felixconfigurations
-    :param cluster: Cluster object
-    :param obj_list: list of objects for enrichment
-    """
-
-    key = "CustomResourceDefinition_felixconfigurations.crd.projectcalico.org"
-
-    api_list = obj_list[key]['spec']['versions'][0]['schema']['openAPIV3Schema']['properties']['spec']['properties']['prometheusMetricsEnabled']
-    api_list["default"] = felix_monitoring["default"]
-    obj_list[key]['spec']['versions'][0]['schema']['openAPIV3Schema']['properties']['spec']['properties']['prometheusMetricsEnabled'] = api_list
     return obj_list
 
 
@@ -575,90 +322,6 @@
         "PodDisruptionBudget_calico-typha"
     ]
 
-    # check if there are new objects
-    for key in obj_list.keys():
-        if key not in known_objects:
-            cluster.log.verbose(f"The current version of original yaml has a new object: {key}")
-
-    # check if known objects were excluded
-    for key in known_objects:
-        if key not in list(obj_list):
-            cluster.log.verbose(f"The current version of original yaml does not include"
-                                f"the following object: {key}")
-
-# TODO: implement method for validation after enrichment
-# Some validation inside the objects
-#def validate_result(cluster, obj_list):
-
-
-def load_multiple_yaml(filepath, cluster) -> dict:
-    """
-    The method implements the parse YAML file that includes several YAMLs inside
-    :param filepath: Path to file that should be parsed
-    :return: dictionary with the 'kind' and 'name' of object as 'key' and whole YAML structure as 'value'
-    """
-    yaml = ruamel.yaml.YAML()
-    yaml_dict = {}
-    try:
-        with utils.open_utf8(filepath, 'r') as stream:
-            source_yamls = yaml.load_all(stream)
-            for source_yaml in source_yamls:
-                if source_yaml:
-                    yaml_key = f"{source_yaml['kind']}_{source_yaml['metadata']['name']}"
-                    # check if there is no duplication
-                    if not yaml_dict.get(yaml_key, ''):
-                        yaml_dict[yaml_key] = source_yaml
-                    else:
-                        raise Exception("ERROR: the {yaml_key} object is duplicated, please verify the original yaml")
-        return yaml_dict
-    except Exception as exc:
-        cluster.log.error(f"Failed to load {filepath}", exc)
-
-
-def dump_multiple_yaml(multi_yaml: dict) -> str:
-    """
-    The method implements the dumping some dictionary to the string that includes several YAMLs inside
-    :param multi_yaml: dictionary with the 'kind' and 'name' of object as 'key' and whole YAML structure as 'value'
-    """
-    yaml = ruamel.yaml.YAML()
-
-    with io.StringIO() as stream:
-        yaml.dump_all(multi_yaml.values(), stream)
-        result = stream.getvalue()
-
-    return result
-
-
-def enrich_image(cluster, image):
-    """
-    The method adds registry to image if it's necessary
-    :param cluster: Cluster object
-    :param image: particular image
-    """
-    if cluster.inventory['plugins']['calico']['installation'].get('registry', ''):
-        if len(cluster.inventory['plugins']['calico']['installation']['registry']):
-            return f"{cluster.inventory['plugins']['calico']['installation']['registry']}/{image}"
-
-    return image
-
-
-# name of objects and enrichment methods mapping
-enrich_objects_fns = {
-        "ConfigMap_calico-config": enrich_configmap_calico_config,
-        "Deployment_calico-kube-controllers": enrich_deployment_calico_kube_controllers,
-        "DaemonSet_calico-node": enrich_daemonset_calico_node,
-        "Deployment_calico-typha": enrich_deployment_calico_typha,
-        "ClusterRole_calico-kube-controllers": enrich_clusterRole_calico_kube_controllers,
-        "ClusterRole_calico-node": enrich_clusterrole_calico_node,
-        "CustomResourceDefinition_felixconfigurations.crd.projectcalico.org": enrich_crd_felix_configuration,
-        "Service_calico-typha": None, 
-        "PodDisruptionBudget_calico-typha": None
-}
-=======
-            "Service_calico-typha",
-            "PodDisruptionBudget_calico-typha"
-        ]
-
     def get_enrichment_functions(self) -> List[EnrichmentFunction]:
         return [
             self.exclude_typha_objects_if_disabled,
@@ -670,7 +333,20 @@
             self.enrich_clusterrole_calico_node,
         ]
 
->>>>>>> 74ab58ec
+    return image
+
+
+# name of objects and enrichment methods mapping
+enrich_objects_fns = {
+        "ConfigMap_calico-config": enrich_configmap_calico_config,
+        "Deployment_calico-kube-controllers": enrich_deployment_calico_kube_controllers,
+        "DaemonSet_calico-node": enrich_daemonset_calico_node,
+        "Deployment_calico-typha": enrich_deployment_calico_typha,
+        "ClusterRole_calico-kube-controllers": enrich_clusterRole_calico_kube_controllers,
+        "ClusterRole_calico-node": enrich_clusterrole_calico_node,
+        "Service_calico-typha": None, 
+        "PodDisruptionBudget_calico-typha": None
+}
 
 psp_calico_kube_controllers = {
         "apiGroups": ["policy"],
@@ -684,8 +360,4 @@
         "resources": ["podsecuritypolicies"],
         "verbs":     ["use"],
         "resourceNames": ["oob-privileged-psp"]
-}
-
-felix_monitoring = {
-        "default": True
 }