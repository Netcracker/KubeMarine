#!/usr/bin/env python3
# Copyright 2021-2022 NetCracker Technology Corporation
#
# Licensed under the Apache License, Version 2.0 (the "License");
# you may not use this file except in compliance with the License.
# You may obtain a copy of the License at
#
#      http://www.apache.org/licenses/LICENSE-2.0
#
# Unless required by applicable law or agreed to in writing, software
# distributed under the License is distributed on an "AS IS" BASIS,
# WITHOUT WARRANTIES OR CONDITIONS OF ANY KIND, either express or implied.
# See the License for the specific language governing permissions and
# limitations under the License.

import glob
import importlib.util
import io
import os
import re
import shutil
import ssl
import subprocess
import sys
import tarfile
import time
import urllib.request
import zipfile
from copy import deepcopy
from distutils.dir_util import copy_tree
from distutils.dir_util import remove_tree
from distutils.dir_util import mkpath
from itertools import chain
from types import ModuleType
from typing import Dict, List, Tuple, Callable, Union, no_type_check, Set

import yaml
import inspect

from kubemarine.core.cluster import KubernetesCluster
from kubemarine import jinja, thirdparties
from kubemarine.core import utils, static, errors, os as kos
from kubemarine.core.yaml_merger import default_merger
from kubemarine.core.group import NodeGroup
from kubemarine.kubernetes.daemonset import DaemonSet
from kubemarine.kubernetes.deployment import Deployment
from kubemarine.kubernetes.replicaset import ReplicaSet
from kubemarine.kubernetes.statefulset import StatefulSet

# list of plugins owned and managed by kubemarine
oob_plugins = list(static.DEFAULTS["plugins"].keys())
LOADED_MODULES: Dict[str, ModuleType] = {}


def verify_inventory(inventory: dict, cluster: KubernetesCluster):
    for plugin_name, plugin_item in inventory["plugins"].items():
        for step in plugin_item.get('installation', {}).get('procedures', []):
            for procedure_type, configs in step.items():
                if procedure_types()[procedure_type].get('verify') is not None:
                    procedure_types()[procedure_type]['verify'](cluster, configs)

    return inventory


def enrich_inventory(inventory: dict, cluster: KubernetesCluster):
    for plugin_name, plugin_item in inventory["plugins"].items():
        for i, step in enumerate(plugin_item.get('installation', {}).get('procedures', [])):
            for procedure_type, configs in step.items():
                if procedure_types()[procedure_type].get('convert') is not None:
                    step[procedure_type] = procedure_types()[procedure_type]['convert'](cluster, configs)
    return inventory


def _get_upgrade_plan(cluster: KubernetesCluster) -> List[Tuple[str, dict]]:
    context = cluster.context
    if context.get("initial_procedure") == "upgrade":
        upgrade_version = context["upgrade_version"]
        upgrade_plan = []
        for version in cluster.procedure_inventory['upgrade_plan']:
            if utils.version_key(version) < utils.version_key(upgrade_version):
                continue

            upgrade_plan.append((version, cluster.procedure_inventory.get(version, {}).get("plugins", {})))

    elif context.get("initial_procedure") == "migrate_kubemarine" and 'upgrading_plugin' in context:
        upgrade_plugins = cluster.procedure_inventory.get('upgrade', {}).get("plugins", {})
        upgrade_plugins = dict(item for item in upgrade_plugins.items()
                               if item[0] == context['upgrading_plugin'])
        upgrade_plan = [("", upgrade_plugins)]
    else:
        upgrade_plan = []

    return upgrade_plan


def enrich_upgrade_inventory(inventory: dict, cluster: KubernetesCluster) -> dict:
    upgrade_plan = _get_upgrade_plan(cluster)
    if not upgrade_plan:
        return inventory

    context = cluster.context
    if context.get("initial_procedure") == "upgrade":
        previous_version = context['initial_kubernetes_version']
        plugins_verify = oob_plugins
    else:  # migrate_kubemarine procedure
        previous_version = ""
        plugins_verify = [context['upgrading_plugin']]

    _verify_upgrade_plan(cluster.raw_inventory, previous_version, plugins_verify, upgrade_plan)

    return generic_upgrade_inventory(cluster, inventory)


def _verify_upgrade_plan(raw_inventory: dict, previous_version: str,
                         plugins_verify: List[str], upgrade_plan: List[Tuple[str, dict]]):
    raw_plugins = deepcopy(raw_inventory.get('plugins', {}))

    # validate all plugin sections in procedure inventory
    for version, upgrade_plugins in upgrade_plan:
        for plugin_name in plugins_verify:
            verify_image_redefined(plugin_name,
                                   previous_version,
                                   version,
                                   raw_plugins.get(plugin_name, {}),
                                   upgrade_plugins.get(plugin_name, {}))
        default_merger.merge(raw_plugins, upgrade_plugins)
        previous_version = version


def verify_image_redefined(plugin_name, previous_version, next_version, raw_plugins, upgrade_plugin):
    """
    If some image in "cluster_plugin" is different from image in "base_plugin",
    i.e. redefined, then "upgrade_plugin" should have this image explicitly
    redefined too.
    """
    sensitive_keys = ['image', 'helper-pod-image', 'version']
    for key, value in raw_plugins.items():
        if isinstance(value, dict):
            verify_image_redefined(plugin_name,
                                   previous_version,
                                   next_version,
                                   value,
                                   upgrade_plugin.get(key, {}))
        elif key not in sensitive_keys:
            continue
        elif value and not upgrade_plugin.get(key):
            raise errors.KME("KME0009",
                             key=key, plugin_name=plugin_name,
                             previous_version_spec=f" for version {previous_version}" if previous_version else "",
                             next_version_spec=f" for next version {next_version}" if next_version else ""
            )


def upgrade_finalize_inventory(cluster: KubernetesCluster, inventory: dict) -> dict:
    return generic_upgrade_inventory(cluster, inventory)


def generic_upgrade_inventory(cluster: KubernetesCluster, inventory: dict) -> dict:
    upgrade_plan = _get_upgrade_plan(cluster)
    if not upgrade_plan:
        return inventory

    _, upgrade_plugins = upgrade_plan[0]
    if upgrade_plugins:
        default_merger.merge(inventory.setdefault("plugins", {}), upgrade_plugins)

    return inventory


def install(cluster: KubernetesCluster, plugins_: Dict[str, dict] = None):
    if plugins_ is None:
        plugins = cluster.inventory["plugins"]
    else:
        plugins = plugins_
    plugins_queue: List[str] = []
    max_priority = 0
    for plugin_name, plugin_item in plugins.items():
        if plugin_item.get("install", False) and plugin_item.get("installation", {}).get('procedures') is not None:
            plugins_queue.append(plugin_name)
            if plugin_item.get("installation", {}).get('priority') is not None \
                    and plugin_item['installation']['priority'] > max_priority:
                max_priority = plugin_item['installation']['priority']

    plugins_queue.sort(key=lambda name: plugins[name].get("installation", {}).get('priority', max_priority + 1))

    cluster.log.debug('The following plugins will be installed:')
    for plugin_name in plugins_queue:
        cluster.log.debug('%i. %s' % (
            plugins[plugin_name].get("installation", {}).get('priority', max_priority + 1),
            plugin_name
        ))

    cluster.log.debug('Starting plugins installation:')

    for plugin_name in plugins_queue:
        install_plugin(cluster, plugin_name, plugins[plugin_name]["installation"]['procedures'])


def install_plugin(cluster: KubernetesCluster, plugin_name: str, installation_procedure: List[dict]):
    cluster.log.debug("**** INSTALLING PLUGIN %s ****" % plugin_name)
    for _, step in enumerate(installation_procedure):
        for apply_type, configs in step.items():
            procedure_types()[apply_type]['apply'](cluster, configs, plugin_name)


def expect_daemonset(cluster: KubernetesCluster,
                     daemonsets_names: List[Union[str, Dict[str, str]]],
                     timeout: int = None,
                     retries: int = None,
                     node: NodeGroup = None) -> None:
    """
    The method waits for the configuration parameters of the given DaemonSets to be applied.
    :param cluster: KubernetesCluster object where method should be performed
    :param daemonsets_names: List of DaemonSet names (or dicts with name and namespace) to be
    expected
    :param timeout: Retry attempt time (seconds)
    :param retries: Number of retry attempts
    :param node: Node where daemonsets should be detected
    :return: None
    """

    log = cluster.log

    if timeout is None:
        timeout = cluster.inventory['globals']['expect']['deployments']['timeout']
    if retries is None:
        retries = cluster.inventory['globals']['expect']['deployments']['retries']

    log.debug(f"Expecting the following DaemonSets to be up to date: {daemonsets_names}")
    log.verbose("Max expectation time: %ss" % (timeout * retries))

    log.debug("Waiting for DaemonSets...")

    daemonsets = []
    for name in daemonsets_names:
        if isinstance(name, str):
            daemonsets.append(DaemonSet(cluster, name=name, namespace='kube-system'))
        elif isinstance(name, dict):
            daemonsets.append(DaemonSet(cluster, name=name['name'], namespace=name['namespace']))

    while retries > 0:
        up_to_date = True
        for daemonset in daemonsets:
            if not daemonset.reload(control_plane=node, suppress_exceptions=True).is_up_to_date():
                up_to_date = False

        if up_to_date:
            cluster.log.debug("DaemonSets are up to date")
            return
        else:
            retries -= 1
            cluster.log.debug(f"DaemonSets are not up to date yet... ({retries * timeout}s left)")
            time.sleep(timeout)

    raise Exception('In the expected time, the DaemonSets did not become ready. Try to increase number of retries in expect.daemonsets: https://github.com/Netcracker/KubeMarine/blob/main/documentation/Installation.md#expect-deploymentsdaemonsetsreplicasetsstatefulsets')


def expect_replicaset(cluster: KubernetesCluster,
                      replicasets_names: List[Union[str, Dict[str, str]]],
                      timeout: int = None,
                      retries: int = None,
                      node: NodeGroup = None) -> None:
    """
    The method waits for the configuration parameters of the given ReplicaSets to be applied.
    :param cluster: KubernetesCluster object where method should be performed
    :param replicasets_names: List of ReplicaSets names (or dicts with name and namespace) to be
    expected
    :param timeout: Retry attempt time (seconds)
    :param retries: Number of retry attempts
    :param node: Node where replicasests should be detected
    :return: None
    """

    log = cluster.log

    if timeout is None:
        timeout = cluster.inventory['globals']['expect']['deployments']['timeout']
    if retries is None:
        retries = cluster.inventory['globals']['expect']['deployments']['retries']

    log.debug(f"Expecting the following ReplicaSets to be up to date: {replicasets_names}")
    log.verbose("Max expectation time: %ss" % (timeout * retries))

    log.debug("Waiting for ReplicaSets...")

    replicasets = []
    for name in replicasets_names:
        if isinstance(name, str):
            replicasets.append(ReplicaSet(cluster, name=name, namespace='kube-system'))
        elif isinstance(name, dict):
            replicasets.append(ReplicaSet(cluster, name=name['name'], namespace=name['namespace']))

    while retries > 0:
        up_to_date = True
        for replicaset in replicasets:
            if not replicaset.reload(control_plane=node, suppress_exceptions=True).is_available():
                up_to_date = False

        if up_to_date:
            cluster.log.debug("ReplicaSets are up to date")
            return
        else:
            retries -= 1
            cluster.log.debug(f"ReplicaSets are not up to date yet... ({retries * timeout}s left)")
            time.sleep(timeout)

    raise Exception('In the expected time, the ReplicaSets did not become ready. Try to increase number of retries in expect.replicasets: https://github.com/Netcracker/KubeMarine/blob/main/documentation/Installation.md#expect-deploymentsdaemonsetsreplicasetsstatefulsets')


def expect_statefulset(cluster: KubernetesCluster,
                       statefulsets_names: List[Union[str, Dict[str, str]]],
                       timeout: int = None,
                       retries: int = None,
                       node: NodeGroup = None) -> None:
    """
    The method waits for the configuration parameters of the given StatefulSets to be applied.
    :param cluster: KubernetesCluster object where method should be performed
    :param statefulsets_names: List of StatefulSets names (or dicts with name and namespace) to be
    expected
    :param timeout: Retry attempt time (seconds)
    :param retries: Number of retry attempts
    :param node: Node where statefulsets should be detected
    :return: None
    """

    log = cluster.log

    if timeout is None:
        timeout = cluster.inventory['globals']['expect']['deployments']['timeout']
    if retries is None:
        retries = cluster.inventory['globals']['expect']['deployments']['retries']

    log.debug(f"Expecting the following StatefulSets to be up to date: {statefulsets_names}")
    log.verbose("Max expectation time: %ss" % (timeout * retries))

    log.debug("Waiting for StatefulSets...")

    statefulsets = []
    for name in statefulsets_names:
        if isinstance(name, str):
            statefulsets.append(StatefulSet(cluster, name=name, namespace='kube-system'))
        elif isinstance(name, dict):
            statefulsets.append(StatefulSet(cluster, name=name['name'], namespace=name['namespace']))

    while retries > 0:
        up_to_date = True
        for statefulset in statefulsets:
            if not statefulset.reload(control_plane=node, suppress_exceptions=True).is_updated():
                up_to_date = False

        if up_to_date:
            cluster.log.debug("StatefulSets are up to date")
            return
        else:
            retries -= 1
            cluster.log.debug(f"StatefulSets are not up to date yet... ({retries * timeout}s left)")
            time.sleep(timeout)

    raise Exception('In the expected time, the StatefulSets did not become ready. Try to increase number of retries in expect.statefulsets: https://github.com/Netcracker/KubeMarine/blob/main/documentation/Installation.md#expect-deploymentsdaemonsetsreplicasetsstatefulsets')


def expect_deployment(cluster: KubernetesCluster,
                      deployments_names: List[Union[str, Dict[str, str]]],
                      timeout: int = None,
                      retries: int = None,
                      node: NodeGroup = None):
    """
    The method waits for the configuration parameters of the given Deployments to be applied.
    :param cluster: KubernetesCluster object where method should be performed
    :param deployments_names: List of Deployments names (or dicts with name and namespace) to be
    expected
    :param timeout: Retry attempt time (seconds)
    :param retries: Number of retry attempts
    :param node: Node where deployments should be detected
    :return: None
    """

    log = cluster.log

    if timeout is None:
        timeout = cluster.inventory['globals']['expect']['deployments']['timeout']
    if retries is None:
        retries = cluster.inventory['globals']['expect']['deployments']['retries']

    log.debug(f"Expecting the following Deployments to be up to date: {deployments_names}")
    log.verbose("Max expectation time: %ss" % (timeout * retries))

    log.debug("Waiting for Deployments...")

    deployments = []
    for name in deployments_names:
        if isinstance(name, str):
            deployments.append(Deployment(cluster, name=name, namespace='kube-system'))
        elif isinstance(name, dict):
            deployments.append(Deployment(cluster, name=name['name'], namespace=name['namespace']))

    while retries > 0:
        up_to_date = True
        for deployment in deployments:
            if not deployment.reload(control_plane=node, suppress_exceptions=True).is_actual_and_ready():
                up_to_date = False

        if up_to_date:
            cluster.log.debug("Deployments are up to date!")
            return
        else:
            retries -= 1
            cluster.log.debug(f"Deployments are not up to date yet... ({retries * timeout}s left)")
            time.sleep(timeout)

    raise Exception('In the expected time, the Deployments did not become ready. Try to increase number of retries in expect.deployments: https://github.com/Netcracker/KubeMarine/blob/main/documentation/Installation.md#expect-deploymentsdaemonsetsreplicasetsstatefulsets')


def expect_pods(cluster: KubernetesCluster, pods: List[str], namespace=None, timeout=None, retries=None,
                node: NodeGroup = None, apply_filter: str = None):
    if utils.check_dry_run_status_active(cluster):
        cluster.log.debug("Pods are ready!")
        return None
    if timeout is None:
        timeout = cluster.inventory['globals']['expect']['pods']['plugins']['timeout']
    if retries is None:
        retries = cluster.inventory['globals']['expect']['pods']['plugins']['retries']

    cluster.log.debug("Expecting the following pods to be ready: %s" % pods)
    cluster.log.verbose("Max expectation time: %ss" % (timeout * retries))

    cluster.log.debug("Waiting for pods...")

    failures = 0

    if node is None:
        node = cluster.nodes['control-plane'].get_first_member()

    namespace_filter = '-A'
    if namespace is not None:
        namespace_filter = "-n " + namespace

    command = f"kubectl get pods {namespace_filter} -o=wide"
    if apply_filter is not None:
        command += ' | grep %s' % apply_filter

    while retries > 0:

        result = node.sudo(command, warn=True)

        stdout = list(result.values())[0].stdout
        running_pods_stdout = ''

        failure_found = False

        for stdout_line in iter(stdout.splitlines()):

            stdout_line_allowed = False

            # is current line has requested pod for verification?
            # we do not have to fail on pods with bad status which was not requested
            for pod in pods:
                if pod + "-" in stdout_line:
                    stdout_line_allowed = True

            if stdout_line_allowed:
                if is_critical_state_in_stdout(cluster, stdout_line):
                    cluster.log.verbose("Failed pod detected: %s\n" % stdout_line)

                    if not failure_found:
                        failure_found = True
                        failures += 1

                    # just in case, skip the error a couple of times, what if it comes out of the failure state?
                    if failures > cluster.globals['pods']['allowed_failures']:
                        raise Exception('Pod entered a state of error, further proceeding is impossible')
                else:
                # we have to take into account any pod in not a critical state
                    running_pods_stdout += stdout_line + '\n'

        pods_ready = False
        if running_pods_stdout and running_pods_stdout != "" and "0/1" not in running_pods_stdout:
            pods_ready = True
            for pod in pods:
                # it is necessary to look for pods with the name "xxxx-xxxx-" instead of "xxxx-xxxx" because
                # "xxxx-xxxx" may be the name of the namespace in which another healthy pod will be running
                if pod + "-" not in running_pods_stdout:
                    pods_ready = False

        if pods_ready:
            cluster.log.debug("Pods are ready!")
            cluster.log.debug(running_pods_stdout)
            return
        else:
            retries -= 1
            cluster.log.debug("Pods are not ready yet... (%ss left)" % (retries * timeout))
            cluster.log.debug(running_pods_stdout)
            time.sleep(timeout)

    raise Exception('In the expected time, the pods did not become ready')


def is_critical_state_in_stdout(cluster: KubernetesCluster, stdout: str):
    for state in cluster.globals['pods']['critical_states']:
        if state in stdout:
            return True
    return False


# **** TEMPLATES ****

def convert_template(_, config):
    return _convert_file(config)


def verify_template(_, config: dict):
    return _verify_file(config, "Template")


def apply_template(cluster: KubernetesCluster, config: dict, plugin_name=None):
    return _apply_file(cluster, config, "Template")


# **** EXPECT ****

def convert_expect(_, config: dict):
    if config.get('daemonsets') is not None and isinstance(config['daemonsets'], list):
        config['daemonsets'] = {
            'list': config['daemonsets']
        }
    if config.get('replicasets') is not None and isinstance(config['replicasets'], list):
        config['replicasets'] = {
            'list': config['replicasets']
        }
    if config.get('statefulsets') is not None and isinstance(config['statefulsets'], list):
        config['statefulsets'] = {
            'list': config['statefulsets']
        }
    if config.get('deployments') is not None and isinstance(config['deployments'], list):
        config['deployments'] = {
            'list': config['deployments']
        }
    if config.get('pods') is not None and isinstance(config['pods'], list):
        config['pods'] = {
            'list': config['pods']
        }
    return config


def apply_expect(cluster: KubernetesCluster, config: dict, plugin_name=None):
    # TODO: Add support for expect services and expect nodes

    for expect_type, expect_conf in config.items():
        if utils.check_dry_run_status_active(cluster):
            cluster.log.debug(f"[dry-run] {expect_type} are up to date...")
            return None
        if expect_type == 'daemonsets':
            expect_daemonset(cluster, config['daemonsets']['list'],
                             timeout=config['daemonsets'].get('timeout'),
                             retries=config['daemonsets'].get('retries'))

        elif expect_type == 'replicasets':
            expect_replicaset(cluster, config['replicasets']['list'],
                              timeout=config['replicasets'].get('timeout'),
                              retries=config['replicasets'].get('retries'))

        elif expect_type == 'statefulsets':
            expect_statefulset(cluster, config['statefulsets']['list'],
                               timeout=config['statefulsets'].get('timeout'),
                               retries=config['statefulsets'].get('retries'))

        elif expect_type == 'deployments':
            expect_deployment(cluster, config['deployments']['list'],
                              timeout=config['deployments'].get('timeout'),
                              retries=config['deployments'].get('retries'))

        elif expect_type == 'pods':
            expect_pods(cluster, config['pods']['list'], namespace=config['pods'].get('namespace'),
                        timeout=config['pods'].get('timeout'),
                        retries=config['pods'].get('retries'))

# **** PYTHON ****


@no_type_check
def get_python_module(module_path: str):
    if module_path in LOADED_MODULES:
        return LOADED_MODULES[module_path]

    spec = importlib.util.spec_from_file_location('module', module_path)
    try:
        module = importlib.util.module_from_spec(spec)
        spec.loader.exec_module(module)
        LOADED_MODULES[module_path] = module
    except Exception as e:
        raise ValueError(f"Could not import module {module_path}: {e}")
    return module 


def get_python_method_args(cluster: KubernetesCluster, step: dict):
    module_path, _ = utils.determine_resource_absolute_file(step['module'])
    method_name = step['method']
    method_arguments = step.get('arguments', {})

    module = get_python_module(module_path)

    # Check if the method exists
    if not hasattr(module, method_name):
        raise ValueError(f"Module {module_path} does not have method {method_name}")

    # Get the method object
    method = getattr(module, method_name)

    # Get the signature of the method
    signature = inspect.signature(method)

    # Check if the passed arguments match the signature
    try:
        signature.bind(cluster=cluster, **method_arguments)
    except TypeError as e:
        raise ValueError(f"Invalid arguments for method {method_name}: {e}")

    return method, method_arguments


def verify_python(cluster: KubernetesCluster, step: dict):
    method, method_arguments = get_python_method_args(cluster, step)
    # Additional verification logic can be added here


def apply_python(cluster: KubernetesCluster, step: dict, plugin_name=None):
    method, method_arguments = get_python_method_args(cluster, step)

    cluster.log.debug("Running method %s from %s module..." % (method.__name__, method.__module__))
    method(cluster, **method_arguments)


# **** THIRDPARTIES ****

def verify_thirdparty(cluster: KubernetesCluster, thirdparty: str):
    defined_thirdparties = list(cluster.inventory['services'].get('thirdparties', {}).keys())
    if thirdparty not in defined_thirdparties:
        raise Exception('Specified thirdparty %s not found in thirdpartirs definition. Expected any of %s.'
                        % (thirdparty, defined_thirdparties))


def apply_thirdparty(cluster: KubernetesCluster, thirdparty: str, plugin_name=None):
    return thirdparties.install_thirdparty(cluster.nodes['all'], thirdparty)


# **** SHELL ****

def convert_shell(_, config):
    if isinstance(config, str):
        config = {
            'command': config
        }
    return config


def verify_shell(cluster: KubernetesCluster, config: dict):
    out_vars = config.get('out_vars', [])
    groups = config.get('groups', [])
    nodes = config.get('nodes', [])
    explicit_group = cluster.create_group_from_groups_nodes_names(groups, nodes)
    if out_vars and (groups or nodes) and explicit_group.nodes_amount() != 1:
        raise Exception('Shell output variables could be used for single-node groups, but multi-node group was found')

    in_vars = config.get('in_vars', [])
    words_splitter = re.compile('\W')
    for var in chain(in_vars, out_vars):
        var_name = var['name']
        if len(words_splitter.split(var_name)) > 1:
            raise Exception(f"'{var_name}' is not a valid shell variable name")

    # TODO: verify fields types and contents


def apply_shell(cluster: KubernetesCluster, step: dict, plugin_name=None):
    commands = step['command']
    sudo = step.get('sudo', False)
    groups = step.get('groups', [])
    nodes = step.get('nodes', [])
    in_vars = step.get('in_vars', [])
    out_vars = step.get('out_vars', [])
    vars_separator = "~~~~EXPORTED_VARIABLE~~~~"

    if not groups and not nodes:
        common_group = cluster.nodes['control-plane'].get_any_member()
    else:
        common_group = cluster.create_group_from_groups_nodes_names(groups, nodes)

    if isinstance(commands, list):
        commands = ' && '.join(commands)

    out_vars_aliases: Dict[str, Set[str]] = {}
    for var in out_vars:
        var_name = var['name']
        if var_name in out_vars_aliases:
            # var is already exported, need to only add alternative alias
            out_vars_aliases[var_name].add(var.get('save_as', var_name))
            continue

        out_vars_aliases[var_name] = {var.get('save_as', var_name)}
        # print variable info to stdout in yaml format, separating data using `vars_separator`
        # quotes usage is important for following code to work correctly in different cases
        echo_var_cmd = f"echo {vars_separator} && " \
            f"echo name: {var_name} && " \
            f"echo 'value: |2-' && " \
            f"echo \"${var_name}\" | sed 's/^/  /'"
        commands = f"{commands} && {echo_var_cmd}"

    in_vars_dict: Dict[str, str] = {}
    for var in in_vars:
        var_name = var['name']
        # get defined value or saved value, defaulting to empty value
        var_value = var.get('value', cluster.context['runtime_vars'].get(var_name, ''))
        # replace single-quotes with '"'"' to isolate all single quotes during ssh env inlining
        var_value = var_value.replace("'", "'\"'\"'")
        # wrap variable value with single-quotes for `inline_ssh_env` feature to work correctly with different content
        in_vars_dict[var_name] = f"'{var_value}'"

    cluster.log.debug('Running shell command...')
    dry_run = utils.check_dry_run_status_active(cluster)
    if sudo:
        result = common_group.sudo(commands, env=in_vars_dict, dry_run=dry_run)
    else:
        result = common_group.run(commands, env=in_vars_dict, dry_run=dry_run)

    if dry_run:
        return None

    if out_vars:
        stdout = list(result.values())[0].stdout
        stdout_parts = stdout.split(vars_separator)
        cluster.log.debug(stdout_parts[0])  # printing original user output
        for part in stdout_parts[1:]:
            var = yaml.safe_load(part)
            aliases = out_vars_aliases[var['name']]
            for alias in aliases:
                cluster.context['runtime_vars'][alias] = var['value']
    else:
        cluster.log.debug(result)

    return result


# **** ANSIBLE ****

def convert_ansible(_, config):
    if isinstance(config, str):
        config = {
            'playbook': config
        }
    return config


def _get_absolute_playbook(config: dict) -> str:
    return utils.determine_resource_absolute_file(config['playbook'])[0]


def verify_ansible(cluster: KubernetesCluster, config: dict):
    _get_absolute_playbook(config)
    if cluster.is_deploying_from_windows():
        raise Exception("Executing of playbooks on Windows deployer is currently not supported")
    # TODO: verify fields types and contents


def apply_ansible(cluster: KubernetesCluster, step: dict, plugin_name=None):
    playbook_path = _get_absolute_playbook(step)
    external_vars = step.get('vars', {})
    become = step.get('become', False)
    groups = step.get('groups', [])
    nodes = step.get('nodes', [])

    command = 'ansible-playbook -i ansible-inventory.ini %s' % playbook_path

    if become:
        command += ' -b'

    if groups or nodes:
        common_group = cluster.create_group_from_groups_nodes_names(groups, nodes)
        command += ' --limit %s' % ','.join(common_group.get_nodes_names())

    if external_vars:
        _vars = []
        for k, v in external_vars.items():
            _vars.append('%s=%s' % (k, v))
        command += ' --extra-vars "%s"' % ' '.join(_vars)

    cluster.log.verbose("Running shell \"%s\"" % command)

    result = subprocess.run(command, stdout=sys.stdout, stderr=sys.stderr, shell=True)
    if utils.check_dry_run_status_active(cluster):
        cluster.log.debug("[dry-run] Successfully applied ansible plugin...")
        return None
    if result.returncode != 0:
        raise Exception("Failed to apply ansible plugin, see error above")

    return result


def apply_helm(cluster: KubernetesCluster, config: dict, plugin_name=None):
    chart_path = get_local_chart_path(cluster.log, config)
    process_chart_values(config, chart_path)

    from kubemarine import kubernetes
    local_config_path = kubernetes.fetch_admin_config(cluster)

    with utils.open_external(os.path.join(chart_path, 'Chart.yaml'), 'r') as stream:
        chart_metadata = yaml.safe_load(stream)
        chart_name = chart_metadata["name"]

    cluster.log.debug("Running helm chart %s" % chart_name)

    release = config.get('release', chart_name)
    cluster.log.debug("Deploying release %s" % release)

    namespace = config.get('namespace')
    if not namespace:
        cluster.log.verbose('Namespace configuration is missing, "default" namespace will be used')
        namespace = "default"

    prepare_for_helm_command = f'helm --kubeconfig {local_config_path} -n {namespace} '

    cluster.log.verbose("Check if chart already has been installed")
    # todo probably use single command helm upgrade --install
    command = prepare_for_helm_command + 'list -q'
    helm_existed_releases = subprocess.check_output(command, shell=True).decode('utf-8')

    if release in helm_existed_releases.splitlines():
        cluster.log.debug("Deployed release %s is found. Upgrading it..." % release)
        deployment_mode = "upgrade"
    else:
        cluster.log.debug("Deployed release %s is not found. Installing it..." % release)
        deployment_mode = "install"

    command = prepare_for_helm_command + f'{deployment_mode} {release} {chart_path} --create-namespace --debug'
    output = subprocess.check_output(command, shell=True)
    if utils.check_dry_run_status_active(cluster):
        cluster.log.debug("[dry-run] Successfully applied helm plugin...")
        return None
    cluster.log.debug(output.decode('utf-8'))

    return output


def process_chart_values(config: dict, local_chart_path: str):
    config_values = config.get("values")
    file_values = None
    config_values_file = config.get("values_file")
    if config_values_file is not None:
        with utils.open_external(config_values_file) as stream:
            file_values = yaml.safe_load(stream)

    if config_values is None and file_values is None:
        return

    chart_values = os.path.join(local_chart_path, 'values.yaml')
    with utils.open_external(chart_values, 'r') as stream:
        merged_values = yaml.safe_load(stream)

    if file_values is not None:
        merged_values = default_merger.merge(merged_values, file_values)
    # Values from 'values' section have priority over values in 'values_file' section
    if config_values is not None:
        merged_values = default_merger.merge(merged_values, config_values)

    utils.dump_file({}, yaml.dump(merged_values), chart_values, dump_location=False)


def get_local_chart_path(log, config: dict):
    chart_path = config['chart_path']

    is_curl = chart_path[:4] == 'http' and '://' in chart_path[4:8]

    local_chart_folder = "local_chart_folder"
    if os.path.isdir(local_chart_folder):
        remove_tree(local_chart_folder)
    mkpath(local_chart_folder)
    if is_curl:
        log.verbose('Chart download via curl detected')
        destination = os.path.basename(chart_path)

        ctx = ssl.create_default_context()
        ctx.check_hostname = False
        # todo probably add option which will manage if certificate should be verified?
        ctx.verify_mode = ssl.CERT_NONE
        with urllib.request.urlopen(chart_path, context=ctx) as u, \
                open(destination, 'wb') as f:
            shutil.copyfileobj(u, f)

        extension = destination.split('.')[-1]
        if extension == 'zip':
            log.verbose('Unzip will be used for unpacking')
            with zipfile.ZipFile(destination, 'r') as zf:
                zf.extractall(local_chart_folder)
        else:
            log.verbose('Tar will be used for unpacking')
            with tarfile.open(destination, "r:gz") as tf:
                tf.extractall(local_chart_folder)
    else:
        log.debug("Create copy of chart to work with")
        copy_tree(chart_path, local_chart_folder)

    # Find all Chart.yaml files in the chart.
    glob_search = os.path.join(local_chart_folder, '**', 'Chart.yaml')
    chart_metadata = glob.glob(glob_search, recursive=True)
    if not chart_metadata:
        raise Exception("Incorrect format of helm chart: Chart.yaml not found")

    # Sort by number of parts in path to find outermost Chart.yaml
    chart_metadata.sort(key=lambda path: len(path.split(os.sep)))
    local_chart_folder = os.path.dirname(chart_metadata[0])
    log.debug("Detected chart path = %s" % local_chart_folder)

    # Check all nested Chart.yaml are inside chart path
    for i in range(1, len(chart_metadata)):
        if not os.path.commonpath([chart_metadata[i], local_chart_folder]) == local_chart_folder:
            raise Exception(
                f"Incorrect format of helm chart: inner {chart_metadata[i]} is not inside {local_chart_folder} directory.")

    return local_chart_folder


def convert_config(_, config):
    return _convert_file(config)


def verify_config(_, config: dict):
    return _verify_file(config, "Config")


def apply_config(cluster: KubernetesCluster, config: dict, plugin_name=None):
    return _apply_file(cluster, config, "Config")


def _convert_file(config):
    if isinstance(config, str):
        config = {
            'source': config
        }
    return config


def get_source_absolute_pattern(config: dict) -> Tuple[str, bool]:
    abs_dir, is_external = utils.determine_resource_absolute_dir(config['source'])
    basename = os.path.basename(config['source'])
    return os.path.join(abs_dir, basename), is_external


def _verify_file(config: dict, file_type: str):
    """
        Verifies if the path matching the config 'source' key exists and points to
        existing files.
    """

    # Determite absolute path to templates
    source, _ = get_source_absolute_pattern(config)
    files = glob.glob(source)

    if len(files) == 0:
        raise Exception('Cannot find any %s files matching this '
                        'source value: %s' % (file_type, source))

    for file in files:
        if not os.path.isfile(file):
            raise Exception('%s resource %s is not a file' % (file_type, file))
        # TODO: verify fields types and contents


def _apply_file(cluster: KubernetesCluster, config: dict, file_type: str) -> None:
    """
        Apply yamls as is or
        renders and applies templates that match the config 'source' key.
    """
    log = cluster.log
    do_render = config.get('do_render', True)

    source: Union[str, io.StringIO]
    source, is_external = get_source_absolute_pattern(config)
    files = glob.glob(source)

    for file in files:
        cfg_copy = dict(config)
        source_filename = os.path.basename(file)
        source = file
        if do_render:
            # templates usually have '.j2' extension, which we want to remove from resulting filename
            # but we also support usual '.yaml' files without '.j2' extension, in this case we do not want to remove extension
            split_extension = os.path.splitext(source_filename)
            if split_extension[1] == ".j2":
                source_filename = split_extension[0]

            render_vars = {**cluster.inventory, 'runtime_vars': cluster.context['runtime_vars'], 'env': kos.Environ()}
            with utils.open_utf8(file, 'r') as template_stream:
                generated_data = jinja.new(log).from_string(template_stream.read()).render(**render_vars)

            utils.dump_file(cluster, generated_data, source_filename)
            source = io.StringIO(generated_data)
        elif not is_external:
            with utils.open_utf8(file, 'r') as config_stream:
                source = io.StringIO(config_stream.read())

        cfg_copy['source'] = source

        destination_path = cfg_copy.setdefault('destination', '/etc/kubernetes/%s' % source_filename)

        log.debug("Uploading %s..." % file_type)
        log.debug("\tSource: %s" % file)
        log.debug("\tDestination: %s" % destination_path)

        apply_source(cluster, cfg_copy)


def apply_source(cluster: KubernetesCluster, config: dict) -> None:
    """
        Apply resource from 'source' key as is.
    """
    # Set needed settings from config
    apply_required = config.get('apply_required', True)
    use_sudo = config.get('sudo', True)
    destination_groups = config.get('destination_groups', [])
    destination_nodes = config.get('destination_nodes', [])
    apply_groups = config.get('apply_groups', [])
    apply_nodes = config.get('apply_nodes', [])
    source = config['source']
    destination_path = config['destination']
    apply_command = config.get('apply_command', 'kubectl apply -f %s' % destination_path)
    dry_run = utils.check_dry_run_status_active(cluster)
    if not destination_groups and not destination_nodes:
        destination_common_group = cluster.nodes['control-plane']
    else:
        destination_common_group = cluster.create_group_from_groups_nodes_names(destination_groups, destination_nodes)

    if not apply_groups and not apply_nodes:
        apply_common_group = cluster.nodes['control-plane'].get_any_member()
    else:
        apply_common_group = cluster.create_group_from_groups_nodes_names(apply_groups, apply_nodes)

    destination_common_group.put(source, destination_path, backup=True, sudo=use_sudo, dry_run=dry_run)

    if apply_required:
        cluster.log.debug("Applying yaml...")

        if use_sudo:
<<<<<<< HEAD
            apply_common_group.sudo(apply_command, logging_stream=True, dry_run=dry_run)
        else:
            apply_common_group.run(apply_command, logging_stream=True, dry_run=dry_run)
=======
            apply_common_group.sudo(apply_command, hide=False)
        else:
            apply_common_group.run(apply_command, hide=False)
>>>>>>> bbb57359
    else:
        cluster.log.debug('Apply is not required')


def procedure_types() -> Dict[str, Dict[str, Callable]]:
    return {
        'template': {
            'convert': convert_template,
            'verify': verify_template,
            'apply': apply_template
        },
        'expect': {
            'convert': convert_expect,
            'apply': apply_expect
        },
        'python': {
            'verify': verify_python,
            'apply': apply_python
        },
        'thirdparty': {
            'verify': verify_thirdparty,
            'apply': apply_thirdparty
        },
        'shell': {
            'convert': convert_shell,
            'verify': verify_shell,
            'apply': apply_shell
        },
        'ansible': {
            'convert': convert_ansible,
            'verify': verify_ansible,
            'apply': apply_ansible
        },
        'helm': {
            'apply': apply_helm
        },
        'config': {
            'convert': convert_config,
            'verify': verify_config,
            'apply': apply_config
        },
    }<|MERGE_RESOLUTION|>--- conflicted
+++ resolved
@@ -1037,17 +1037,10 @@
 
     if apply_required:
         cluster.log.debug("Applying yaml...")
-
         if use_sudo:
-<<<<<<< HEAD
-            apply_common_group.sudo(apply_command, logging_stream=True, dry_run=dry_run)
+            apply_common_group.sudo(apply_command, hide=False, dry_run=dry_run)
         else:
-            apply_common_group.run(apply_command, logging_stream=True, dry_run=dry_run)
-=======
-            apply_common_group.sudo(apply_command, hide=False)
-        else:
-            apply_common_group.run(apply_command, hide=False)
->>>>>>> bbb57359
+            apply_common_group.run(apply_command, hide=False, dry_run=dry_run)
     else:
         cluster.log.debug('Apply is not required')
 
