#!/usr/bin/env python3
# Copyright 2021-2022 NetCracker Technology Corporation
#
# Licensed under the Apache License, Version 2.0 (the "License");
# you may not use this file except in compliance with the License.
# You may obtain a copy of the License at
#
#      http://www.apache.org/licenses/LICENSE-2.0
#
# Unless required by applicable law or agreed to in writing, software
# distributed under the License is distributed on an "AS IS" BASIS,
# WITHOUT WARRANTIES OR CONDITIONS OF ANY KIND, either express or implied.
# See the License for the specific language governing permissions and
# limitations under the License.

import glob
import importlib.util
import io
import logging
import os
import re
import shutil
import ssl
import subprocess
import sys
import tarfile
import time
import urllib.request
import zipfile
from copy import deepcopy
from distutils.dir_util import copy_tree
from distutils.dir_util import remove_tree
from distutils.dir_util import mkpath
from itertools import chain
from typing import Dict, List, Tuple
import yaml
import inspect
from inspect import signature

from kubemarine.core.cluster import KubernetesCluster
from kubemarine import jinja, thirdparties
from kubemarine.core import utils, static, errors, os as kos
from kubemarine.core.yaml_merger import default_merger
from kubemarine.core.group import NodeGroup, NodeGroupResult
from kubemarine.kubernetes.daemonset import DaemonSet
from kubemarine.kubernetes.deployment import Deployment
from kubemarine.kubernetes.replicaset import ReplicaSet
from kubemarine.kubernetes.statefulset import StatefulSet

# list of plugins owned and managed by kubemarine
oob_plugins = list(static.DEFAULTS["plugins"].keys())
LOADED_MODULES = {}

def verify_inventory(inventory, cluster):
    for plugin_name, plugin_item in inventory["plugins"].items():
        for step in plugin_item.get('installation', {}).get('procedures', []):
            for procedure_type, configs in step.items():
                if procedure_types[procedure_type].get('verify') is not None:
                    procedure_types[procedure_type]['verify'](cluster, configs)

    return inventory


def enrich_inventory(inventory, cluster):
    for plugin_name, plugin_item in inventory["plugins"].items():
        for i, step in enumerate(plugin_item.get('installation', {}).get('procedures', [])):
            for procedure_type, configs in step.items():
                if procedure_types[procedure_type].get('convert') is not None:
                    step[procedure_type] = procedure_types[procedure_type]['convert'](cluster, configs)
    return inventory


def _get_upgrade_plan(cluster: KubernetesCluster) -> List[Tuple[str, dict]]:
    context = cluster.context
    if context.get("initial_procedure") == "upgrade":
        upgrade_version = context["upgrade_version"]
        upgrade_plan = []
        for version in cluster.procedure_inventory.get('upgrade_plan'):
            if utils.version_key(version) < utils.version_key(upgrade_version):
                continue

            upgrade_plan.append((version, cluster.procedure_inventory.get(version, {}).get("plugins", {})))

    elif context.get("initial_procedure") == "migrate_kubemarine" and 'upgrading_plugin' in context:
        upgrade_plugins = cluster.procedure_inventory.get('upgrade', {}).get("plugins", {})
        upgrade_plugins = dict(item for item in upgrade_plugins.items()
                               if item[0] == context['upgrading_plugin'])
        upgrade_plan = [("", upgrade_plugins)]
    else:
        upgrade_plan = []

    return upgrade_plan


def enrich_upgrade_inventory(inventory: dict, cluster: KubernetesCluster) -> dict:
    upgrade_plan = _get_upgrade_plan(cluster)
    if not upgrade_plan:
        return inventory

    context = cluster.context
    if context.get("initial_procedure") == "upgrade":
        previous_version = context['initial_kubernetes_version']
        plugins_verify = oob_plugins
    else:  # migrate_kubemarine procedure
        previous_version = ""
        plugins_verify = [context['upgrading_plugin']]

    _verify_upgrade_plan(cluster.raw_inventory, previous_version, plugins_verify, upgrade_plan)

    return generic_upgrade_inventory(cluster, inventory)


def _verify_upgrade_plan(raw_inventory: dict, previous_version: str,
                         plugins_verify: List[str], upgrade_plan: List[Tuple[str, dict]]):
    raw_plugins = deepcopy(raw_inventory.get('plugins', {}))

    # validate all plugin sections in procedure inventory
    for version, upgrade_plugins in upgrade_plan:
        for plugin_name in plugins_verify:
            verify_image_redefined(plugin_name,
                                   previous_version,
                                   version,
                                   raw_plugins.get(plugin_name, {}),
                                   upgrade_plugins.get(plugin_name, {}))
        default_merger.merge(raw_plugins, upgrade_plugins)
        previous_version = version


def verify_image_redefined(plugin_name, previous_version, next_version, raw_plugins, upgrade_plugin):
    """
    If some image in "cluster_plugin" is different from image in "base_plugin",
    i.e. redefined, then "upgrade_plugin" should have this image explicitly
    redefined too.
    """
    sensitive_keys = ['image', 'helper-pod-image', 'version']
    for key, value in raw_plugins.items():
        if isinstance(value, dict):
            verify_image_redefined(plugin_name,
                                   previous_version,
                                   next_version,
                                   value,
                                   upgrade_plugin.get(key, {}))
        elif key not in sensitive_keys:
            continue
        elif value and not upgrade_plugin.get(key):
            raise errors.KME("KME0009",
                             key=key, plugin_name=plugin_name,
                             previous_version_spec=f" for version {previous_version}" if previous_version else "",
                             next_version_spec=f" for next version {next_version}" if next_version else ""
            )


def upgrade_finalize_inventory(cluster: KubernetesCluster, inventory: dict) -> dict:
    return generic_upgrade_inventory(cluster, inventory)


def generic_upgrade_inventory(cluster: KubernetesCluster, inventory: dict) -> dict:
    upgrade_plan = _get_upgrade_plan(cluster)
    if not upgrade_plan:
        return inventory

    _, upgrade_plugins = upgrade_plan[0]
    if upgrade_plugins:
        default_merger.merge(inventory.setdefault("plugins", {}), upgrade_plugins)

    return inventory


def install(cluster, plugins=None):
    if not plugins:
        plugins = cluster.inventory["plugins"]
    plugins_queue: List[str] = []
    max_priority = 0
    for plugin_name, plugin_item in plugins.items():
        if plugin_item.get("install", False) and plugin_item.get("installation", {}).get('procedures') is not None:
            plugins_queue.append(plugin_name)
            if plugin_item.get("installation", {}).get('priority') is not None \
                    and plugin_item['installation']['priority'] > max_priority:
                max_priority = plugin_item['installation']['priority']

    plugins_queue.sort(key=lambda name: plugins[name].get("installation", {}).get('priority', max_priority + 1))

    cluster.log.debug('The following plugins will be installed:')
    for plugin_name in plugins_queue:
        cluster.log.debug('%i. %s' % (
            plugins[plugin_name].get("installation", {}).get('priority', max_priority + 1),
            plugin_name
        ))

    cluster.log.debug('Starting plugins installation:')

    for plugin_name in plugins_queue:
        install_plugin(cluster, plugin_name, plugins[plugin_name]["installation"]['procedures'])


def install_plugin(cluster, plugin_name, installation_procedure):
    cluster.log.debug("**** INSTALLING PLUGIN %s ****" % plugin_name)

    for current_step_i, step in enumerate(installation_procedure):
        for apply_type, configs in step.items():
            procedure_types[apply_type]['apply'](cluster, configs, plugin_name)


def expect_daemonset(cluster: KubernetesCluster,
                     daemonsets_names: List[str] or List[Dict[str, str]],
                     timeout: int = None,
                     retries: int = None,
                     node: NodeGroup = None) -> None:
    """
    The method waits for the configuration parameters of the given DaemonSets to be applied.
    :param cluster: KubernetesCluster object where method should be performed
    :param daemonsets_names: List of DaemonSet names (or dicts with name and namespace) to be
    expected
    :param timeout: Retry attempt time (seconds)
    :param retries: Number of retry attempts
    :param node: Node where daemonsets should be detected
    :return: None
    """

    log = cluster.log

    if timeout is None:
        timeout = cluster.inventory['globals']['expect']['deployments']['timeout']
    if retries is None:
        retries = cluster.inventory['globals']['expect']['deployments']['retries']

    log.debug(f"Expecting the following DaemonSets to be up to date: {daemonsets_names}")
    log.verbose("Max expectation time: %ss" % (timeout * retries))

    log.debug("Waiting for DaemonSets...")

    daemonsets = []
    for name in daemonsets_names:
        if isinstance(name, str):
            daemonsets.append(DaemonSet(cluster, name=name, namespace='kube-system'))
        elif isinstance(name, dict):
            daemonsets.append(DaemonSet(cluster, name=name['name'], namespace=name['namespace']))

    while retries > 0:
        up_to_date = True
        for daemonset in daemonsets:
            if not daemonset.reload(control_plane=node, suppress_exceptions=True).is_up_to_date():
                up_to_date = False

        if up_to_date:
            cluster.log.debug("DaemonSets are up to date")
            return
        else:
            retries -= 1
            cluster.log.debug(f"DaemonSets are not up to date yet... ({retries * timeout}s left)")
            time.sleep(timeout)

    raise Exception('In the expected time, the DaemonSets did not become ready. Try to increase number of retries in expect.daemonsets: https://github.com/Netcracker/KubeMarine/blob/main/documentation/Installation.md#expect-deploymentsdaemonsetsreplicasetsstatefulsets')


def expect_replicaset(cluster: KubernetesCluster,
                      replicasets_names: List[str] or List[Dict[str, str]],
                      timeout: int = None,
                      retries: int = None,
                      node: NodeGroup = None) -> None:
    """
    The method waits for the configuration parameters of the given ReplicaSets to be applied.
    :param cluster: KubernetesCluster object where method should be performed
    :param replicasets_names: List of ReplicaSets names (or dicts with name and namespace) to be
    expected
    :param timeout: Retry attempt time (seconds)
    :param retries: Number of retry attempts
    :param node: Node where replicasests should be detected
    :return: None
    """

    log = cluster.log

    if timeout is None:
        timeout = cluster.inventory['globals']['expect']['deployments']['timeout']
    if retries is None:
        retries = cluster.inventory['globals']['expect']['deployments']['retries']

    log.debug(f"Expecting the following ReplicaSets to be up to date: {replicasets_names}")
    log.verbose("Max expectation time: %ss" % (timeout * retries))

    log.debug("Waiting for ReplicaSets...")

    replicasets = []
    for name in replicasets_names:
        if isinstance(name, str):
            replicasets.append(ReplicaSet(cluster, name=name, namespace='kube-system'))
        elif isinstance(name, dict):
            replicasets.append(ReplicaSet(cluster, name=name['name'], namespace=name['namespace']))

    while retries > 0:
        up_to_date = True
        for replicaset in replicasets:
            if not replicaset.reload(control_plane=node, suppress_exceptions=True).is_available():
                up_to_date = False

        if up_to_date:
            cluster.log.debug("ReplicaSets are up to date")
            return
        else:
            retries -= 1
            cluster.log.debug(f"ReplicaSets are not up to date yet... ({retries * timeout}s left)")
            time.sleep(timeout)

    raise Exception('In the expected time, the ReplicaSets did not become ready. Try to increase number of retries in expect.replicasets: https://github.com/Netcracker/KubeMarine/blob/main/documentation/Installation.md#expect-deploymentsdaemonsetsreplicasetsstatefulsets')


def expect_statefulset(cluster: KubernetesCluster,
                       statefulsets_names: List[str] or List[Dict[str, str]],
                       timeout: int = None,
                       retries: int = None,
                       node: NodeGroup = None) -> None:
    """
    The method waits for the configuration parameters of the given StatefulSets to be applied.
    :param cluster: KubernetesCluster object where method should be performed
    :param statefulsets_names: List of StatefulSets names (or dicts with name and namespace) to be
    expected
    :param timeout: Retry attempt time (seconds)
    :param retries: Number of retry attempts
    :param node: Node where statefulsets should be detected
    :return: None
    """

    log = cluster.log

    if timeout is None:
        timeout = cluster.inventory['globals']['expect']['deployments']['timeout']
    if retries is None:
        retries = cluster.inventory['globals']['expect']['deployments']['retries']

    log.debug(f"Expecting the following StatefulSets to be up to date: {statefulsets_names}")
    log.verbose("Max expectation time: %ss" % (timeout * retries))

    log.debug("Waiting for StatefulSets...")

    statefulsets = []
    for name in statefulsets_names:
        if isinstance(name, str):
            statefulsets.append(StatefulSet(cluster, name=name, namespace='kube-system'))
        elif isinstance(name, dict):
            statefulsets.append(StatefulSet(cluster, name=name['name'], namespace=name['namespace']))

    while retries > 0:
        up_to_date = True
        for statefulset in statefulsets:
            if not statefulset.reload(control_plane=node, suppress_exceptions=True).is_updated():
                up_to_date = False

        if up_to_date:
            cluster.log.debug("StatefulSets are up to date")
            return
        else:
            retries -= 1
            cluster.log.debug(f"StatefulSets are not up to date yet... ({retries * timeout}s left)")
            time.sleep(timeout)

    raise Exception('In the expected time, the StatefulSets did not become ready. Try to increase number of retries in expect.statefulsets: https://github.com/Netcracker/KubeMarine/blob/main/documentation/Installation.md#expect-deploymentsdaemonsetsreplicasetsstatefulsets')


def expect_deployment(cluster: KubernetesCluster,
                      deployments_names: List[str] or List[Dict[str, str]],
                      timeout: int = None,
                      retries: int = None,
                      node: NodeGroup = None):
    """
    The method waits for the configuration parameters of the given Deployments to be applied.
    :param cluster: KubernetesCluster object where method should be performed
    :param deployments_names: List of Deployments names (or dicts with name and namespace) to be
    expected
    :param timeout: Retry attempt time (seconds)
    :param retries: Number of retry attempts
    :param node: Node where deployments should be detected
    :return: None
    """

    log = cluster.log

    if timeout is None:
        timeout = cluster.inventory['globals']['expect']['deployments']['timeout']
    if retries is None:
        retries = cluster.inventory['globals']['expect']['deployments']['retries']

    log.debug(f"Expecting the following Deployments to be up to date: {deployments_names}")
    log.verbose("Max expectation time: %ss" % (timeout * retries))

    log.debug("Waiting for Deployments...")

    deployments = []
    for name in deployments_names:
        if isinstance(name, str):
            deployments.append(Deployment(cluster, name=name, namespace='kube-system'))
        elif isinstance(name, dict):
            deployments.append(Deployment(cluster, name=name['name'], namespace=name['namespace']))

    while retries > 0:
        up_to_date = True
        for deployment in deployments:
            if not deployment.reload(control_plane=node, suppress_exceptions=True).is_actual_and_ready():
                up_to_date = False

        if up_to_date:
            cluster.log.debug("Deployments are up to date!")
            return
        else:
            retries -= 1
            cluster.log.debug(f"Deployments are not up to date yet... ({retries * timeout}s left)")
            time.sleep(timeout)

    raise Exception('In the expected time, the Deployments did not become ready. Try to increase number of retries in expect.deployments: https://github.com/Netcracker/KubeMarine/blob/main/documentation/Installation.md#expect-deploymentsdaemonsetsreplicasetsstatefulsets')


def expect_pods(cluster, pods, namespace=None, timeout=None, retries=None,
                node=None, apply_filter=None):

    if isinstance(cluster, NodeGroup):
        # when instead of cluster there was received a group
        cluster = cluster.cluster

    if timeout is None:
        timeout = cluster.inventory['globals']['expect']['pods']['plugins']['timeout']
    if retries is None:
        retries = cluster.inventory['globals']['expect']['pods']['plugins']['retries']

    cluster.log.debug("Expecting the following pods to be ready: %s" % pods)
    cluster.log.verbose("Max expectation time: %ss" % (timeout * retries))

    cluster.log.debug("Waiting for pods...")

    failures = 0

    if node is None:
        node = cluster.nodes['control-plane'].get_first_member()

    namespace_filter = '-A'
    if namespace is not None:
        namespace_filter = "-n " + namespace

    command = f"kubectl get pods {namespace_filter} -o=wide"
    if apply_filter is not None:
        command += ' | grep %s' % apply_filter

    while retries > 0:

        result = node.sudo(command, warn=True)

        stdout = list(result.values())[0].stdout
        running_pods_stdout = ''

        failure_found = False

        for stdout_line in iter(stdout.splitlines()):

            stdout_line_allowed = False

            # is current line has requested pod for verification?
            # we do not have to fail on pods with bad status which was not requested
            for pod in pods:
                if pod + "-" in stdout_line:
                    stdout_line_allowed = True

            if stdout_line_allowed:
                if is_critical_state_in_stdout(cluster, stdout_line):
                    cluster.log.verbose("Failed pod detected: %s\n" % stdout_line)

                    if not failure_found:
                        failure_found = True
                        failures += 1

                    # just in case, skip the error a couple of times, what if it comes out of the failure state?
                    if failures > cluster.globals['pods']['allowed_failures']:
                        raise Exception('Pod entered a state of error, further proceeding is impossible')
                else:
                # we have to take into account any pod in not a critical state
                    running_pods_stdout += stdout_line + '\n'

        pods_ready = False
        if running_pods_stdout and running_pods_stdout != "" and "0/1" not in running_pods_stdout:
            pods_ready = True
            for pod in pods:
                # it is necessary to look for pods with the name "xxxx-xxxx-" instead of "xxxx-xxxx" because
                # "xxxx-xxxx" may be the name of the namespace in which another healthy pod will be running
                if pod + "-" not in running_pods_stdout:
                    pods_ready = False

        if pods_ready:
            cluster.log.debug("Pods are ready!")
            cluster.log.debug(running_pods_stdout)
            return
        else:
            retries -= 1
            cluster.log.debug("Pods are not ready yet... (%ss left)" % (retries * timeout))
            cluster.log.debug(running_pods_stdout)
            time.sleep(timeout)

    raise Exception('In the expected time, the pods did not become ready')


def is_critical_state_in_stdout(cluster, stdout):
    for state in cluster.globals['pods']['critical_states']:
        if state in stdout:
            return True
    return False


# **** TEMPLATES ****

def convert_template(cluster, config):
    return _convert_file(config)


def verify_template(cluster, config):
    return _verify_file(config, "Template")


def apply_template(cluster, config, plugin_name=None):
    return _apply_file(cluster, config, "Template")


# **** EXPECT ****

def convert_expect(cluster, config):
    if config.get('daemonsets') is not None and isinstance(config['daemonsets'], list):
        config['daemonsets'] = {
            'list': config['daemonsets']
        }
    if config.get('replicasets') is not None and isinstance(config['replicasets'], list):
        config['replicasets'] = {
            'list': config['replicasets']
        }
    if config.get('statefulsets') is not None and isinstance(config['statefulsets'], list):
        config['statefulsets'] = {
            'list': config['statefulsets']
        }
    if config.get('deployments') is not None and isinstance(config['deployments'], list):
        config['deployments'] = {
            'list': config['deployments']
        }
    if config.get('pods') is not None and isinstance(config['pods'], list):
        config['pods'] = {
            'list': config['pods']
        }
    return config


def apply_expect(cluster, config, plugin_name=None):
    # TODO: Add support for expect services and expect nodes

    for expect_type, expect_conf in config.items():
        if expect_type == 'daemonsets':
            expect_daemonset(cluster, config['daemonsets']['list'],
                             timeout=config['daemonsets'].get('timeout'),
                             retries=config['daemonsets'].get('retries'))

        elif expect_type == 'replicasets':
            expect_replicaset(cluster, config['replicasets']['list'],
                              timeout=config['replicasets'].get('timeout'),
                              retries=config['replicasets'].get('retries'))

        elif expect_type == 'statefulsets':
            expect_statefulset(cluster, config['statefulsets']['list'],
                               timeout=config['statefulsets'].get('timeout'),
                               retries=config['statefulsets'].get('retries'))

        elif expect_type == 'deployments':
            expect_deployment(cluster, config['deployments']['list'],
                              timeout=config['deployments'].get('timeout'),
                              retries=config['deployments'].get('retries'))

        elif expect_type == 'pods':
            expect_pods(cluster, config['pods']['list'], namespace=config['pods'].get('namespace'),
                        timeout=config['pods'].get('timeout'),
                        retries=config['pods'].get('retries'))

# **** PYTHON ****

<<<<<<< HEAD
def get_python_method_args(cluster, module_path, method_name, method_arguments):
    try:
        spec = importlib.util.spec_from_file_location('module', module_path)
        module = importlib.util.module_from_spec(spec)
        spec.loader.exec_module(module)
    except Exception as e:
        raise ValueError(f"Could not import module {module_path}: {e}")

    if not hasattr(module, method_name):
        raise ValueError(f"Module {module_path} does not have method {method_name}")

    method = getattr(module, method_name)
    method_signature = inspect.signature(method)

    try:
        method_signature.bind(cluster=cluster, **method_arguments)
    except TypeError as e:
        raise ValueError(f"Invalid arguments for method {method_name}: {e}")

    return method, method_arguments


def verify_python(cluster, step):
    # TODO: verify fields types and contents
    return
=======
def get_python_module(module_path):
    if module_path in LOADED_MODULES:
        return LOADED_MODULES[module_path]
>>>>>>> 582d8950

    spec = importlib.util.spec_from_file_location('module', module_path)
    try:
        module = importlib.util.module_from_spec(spec)
        spec.loader.exec_module(module)
        LOADED_MODULES[module_path] = module
    except Exception as e:
        raise ValueError(f"Could not import module {module_path}: {e}")
    return module 


def get_python_method_args(cluster, step):
    module_path, _ = utils.determine_resource_absolute_file(step['module'])
    method_name = step['method']
    method_arguments = step.get('arguments', {})

<<<<<<< HEAD
    method, method_arguments = get_python_method_args(cluster, module_path, method_name, method_arguments)

    cluster.log.debug("Running method %s from %s module..." % (method_name, module_path))
    method(cluster, **method_arguments) 
=======
    module = get_python_module(module_path)

    # Check if the method exists
    if not hasattr(module, method_name):
        raise ValueError(f"Module {module_path} does not have method {method_name}")

    # Get the method object
    method = getattr(module, method_name)

    # Get the signature of the method
    signature = inspect.signature(method)

    # Check if the passed arguments match the signature
    try:
        signature.bind(cluster=cluster, **method_arguments)
    except TypeError as e:
        raise ValueError(f"Invalid arguments for method {method_name}: {e}")

    return method, method_arguments


def verify_python(cluster, step):
    method, method_arguments = get_python_method_args(cluster, step)
    # Additional verification logic can be added here


def apply_python(cluster, step, plugin_name=None):
    method, method_arguments = get_python_method_args(cluster, step)

    cluster.log.debug("Running method %s from %s module..." % (method.__name__, method.__module__))
    method(cluster, **method_arguments)
>>>>>>> 582d8950


# **** THIRDPARTIES ****

def verify_thirdparty(cluster, thirdparty):
    defined_thirdparties = list(cluster.inventory['services'].get('thirdparties', {}).keys())
    if thirdparty not in defined_thirdparties:
        raise Exception('Specified thirdparty %s not found in thirdpartirs definition. Expected any of %s.'
                        % (thirdparty, defined_thirdparties))


def apply_thirdparty(cluster: KubernetesCluster, thirdparty: str, plugin_name=None):
    return thirdparties.install_thirdparty(cluster.nodes['all'], thirdparty)


# **** SHELL ****

def convert_shell(cluster, config):
    if isinstance(config, str):
        config = {
            'command': config
        }
    return config


def verify_shell(cluster, config):
    out_vars = config.get('out_vars', [])
    groups = config.get('groups', [])
    nodes = config.get('nodes', [])
    explicit_group = cluster.create_group_from_groups_nodes_names(groups, nodes)
    if out_vars and (groups or nodes) and explicit_group.nodes_amount() != 1:
        raise Exception('Shell output variables could be used for single-node groups, but multi-node group was found')

    in_vars = config.get('in_vars', [])
    words_splitter = re.compile('\W')
    for var in chain(in_vars, out_vars):
        var_name = var['name']
        if len(words_splitter.split(var_name)) > 1:
            raise Exception(f"'{var_name}' is not a valid shell variable name")

    # TODO: verify fields types and contents


def apply_shell(cluster, step, plugin_name=None):
    commands = step['command']
    sudo = step.get('sudo', False)
    groups = step.get('groups', [])
    nodes = step.get('nodes', [])
    in_vars = step.get('in_vars', [])
    out_vars = step.get('out_vars', [])
    vars_separator = "~~~~EXPORTED_VARIABLE~~~~"

    if not groups and not nodes:
        common_group = cluster.nodes['control-plane'].get_any_member()
    else:
        common_group = cluster.create_group_from_groups_nodes_names(groups, nodes)

    if isinstance(commands, list):
        commands = ' && '.join(commands)

    out_vars_aliases = {}
    for var in out_vars:
        var_name = var['name']
        if var_name in out_vars_aliases:
            # var is already exported, need to only add alternative alias
            out_vars_aliases[var_name].add(var.get('save_as', var_name))
            continue

        out_vars_aliases[var_name] = {var.get('save_as', var_name)}
        # print variable info to stdout in yaml format, separating data using `vars_separator`
        # quotes usage is important for following code to work correctly in different cases
        echo_var_cmd = f"echo {vars_separator} && " \
            f"echo name: {var_name} && " \
            f"echo 'value: |2-' && " \
            f"echo \"${var_name}\" | sed 's/^/  /'"
        commands = f"{commands} && {echo_var_cmd}"

    in_vars_dict = {}
    for var in in_vars:
        var_name = var['name']
        # get defined value or saved value, defaulting to empty value
        var_value = var.get('value', cluster.context['runtime_vars'].get(var_name, ''))
        # replace single-quotes with '"'"' to isolate all single quotes during ssh env inlining
        var_value = var_value.replace("'", "'\"'\"'")
        # wrap variable value with single-quotes for `inline_ssh_env` feature to work correctly with different content
        in_vars_dict[var_name] = f"'{var_value}'"

    method = common_group.run
    if sudo:
        method = common_group.sudo

    cluster.log.debug('Running shell command...')
    result = method(commands, env=in_vars_dict)

    if out_vars:
        stdout = list(result.values())[0].stdout
        stdout_parts = stdout.split(vars_separator)
        cluster.log.debug(stdout_parts[0])  # printing original user output
        for part in stdout_parts[1:]:
            var = yaml.safe_load(part)
            aliases = out_vars_aliases[var['name']]
            for alias in aliases:
                cluster.context['runtime_vars'][alias] = var['value']
    else:
        cluster.log.debug(result)

    return result


# **** ANSIBLE ****

def convert_ansible(cluster, config):
    if isinstance(config, str):
        config = {
            'playbook': config
        }
    return config


def _get_absolute_playbook(config) -> str:
    return utils.determine_resource_absolute_file(config['playbook'])[0]


def verify_ansible(cluster: KubernetesCluster, config):
    _get_absolute_playbook(config)
    if cluster.is_deploying_from_windows():
        raise Exception("Executing of playbooks on Windows deployer is currently not supported")
    # TODO: verify fields types and contents


def apply_ansible(cluster, step, plugin_name=None):
    playbook_path = _get_absolute_playbook(step)
    external_vars = step.get('vars', {})
    become = step.get('become', False)
    groups = step.get('groups', [])
    nodes = step.get('nodes', [])

    command = 'ansible-playbook -i ansible-inventory.ini %s' % playbook_path

    if become:
        command += ' -b'

    if groups or nodes:
        common_group = cluster.create_group_from_groups_nodes_names(groups, nodes)
        command += ' --limit %s' % ','.join(common_group.get_nodes_names())

    if external_vars:
        _vars = []
        for k, v in external_vars.items():
            _vars.append('%s=%s' % (k, v))
        command += ' --extra-vars "%s"' % ' '.join(_vars)

    cluster.log.verbose("Running shell \"%s\"" % command)

    result = subprocess.run(command, stdout=sys.stdout, stderr=sys.stderr, shell=True)
    if result.returncode != 0:
        raise Exception("Failed to apply ansible plugin, see error above")

    return result


def apply_helm(cluster: KubernetesCluster, config, plugin_name=None):
    chart_path = get_local_chart_path(cluster.log, config)
    process_chart_values(config, chart_path)

    from kubemarine import kubernetes
    local_config_path = kubernetes.fetch_admin_config(cluster)

    with utils.open_external(os.path.join(chart_path, 'Chart.yaml'), 'r') as stream:
        chart_metadata = yaml.safe_load(stream)
        chart_name = chart_metadata["name"]

    cluster.log.debug("Running helm chart %s" % chart_name)

    release = config.get('release', chart_name)
    cluster.log.debug("Deploying release %s" % release)

    namespace = config.get('namespace')
    if not namespace:
        cluster.log.verbose('Namespace configuration is missing, "default" namespace will be used')
        namespace = "default"

    prepare_for_helm_command = f'helm --kubeconfig {local_config_path} -n {namespace} '

    cluster.log.verbose("Check if chart already has been installed")
    # todo probably use single command helm upgrade --install
    command = prepare_for_helm_command + 'list -q'
    helm_existed_releases = subprocess.check_output(command, shell=True).decode('utf-8')

    if release in helm_existed_releases.splitlines():
        cluster.log.debug("Deployed release %s is found. Upgrading it..." % release)
        deployment_mode = "upgrade"
    else:
        cluster.log.debug("Deployed release %s is not found. Installing it..." % release)
        deployment_mode = "install"

    command = prepare_for_helm_command + f'{deployment_mode} {release} {chart_path} --create-namespace --debug'
    output = subprocess.check_output(command, shell=True)
    cluster.log.debug(output.decode('utf-8'))

    return output


def process_chart_values(config, local_chart_path):
    config_values = config.get("values")
    file_values = None
    config_values_file = config.get("values_file")
    if config_values_file is not None:
        with utils.open_external(config_values_file) as stream:
            file_values = yaml.safe_load(stream)

    if config_values is None and file_values is None:
        return

    chart_values = os.path.join(local_chart_path, 'values.yaml')
    with utils.open_external(chart_values, 'r') as stream:
        merged_values = yaml.safe_load(stream)

    if file_values is not None:
        merged_values = default_merger.merge(merged_values, file_values)
    # Values from 'values' section have priority over values in 'values_file' section
    if config_values is not None:
        merged_values = default_merger.merge(merged_values, config_values)

    utils.dump_file({}, yaml.dump(merged_values), chart_values, dump_location=False)


def get_local_chart_path(log, config):
    chart_path = config.get('chart_path')

    is_curl = chart_path[:4] == 'http' and '://' in chart_path[4:8]

    local_chart_folder = "local_chart_folder"
    if os.path.isdir(local_chart_folder):
        remove_tree(local_chart_folder)
    mkpath(local_chart_folder)
    if is_curl:
        log.verbose('Chart download via curl detected')
        destination = os.path.basename(chart_path)

        ctx = ssl.create_default_context()
        ctx.check_hostname = False
        # todo probably add option which will manage if certificate should be verified?
        ctx.verify_mode = ssl.CERT_NONE
        with urllib.request.urlopen(chart_path, context=ctx) as u, \
                open(destination, 'wb') as f:
            shutil.copyfileobj(u, f)

        extension = destination.split('.')[-1]
        if extension == 'zip':
            log.verbose('Unzip will be used for unpacking')
            with zipfile.ZipFile(destination, 'r') as zf:
                zf.extractall(local_chart_folder)
        else:
            log.verbose('Tar will be used for unpacking')
            with tarfile.open(destination, "r:gz") as tf:
                tf.extractall(local_chart_folder)
    else:
        log.debug("Create copy of chart to work with")
        copy_tree(chart_path, local_chart_folder)

    # Find all Chart.yaml files in the chart.
    glob_search = os.path.join(local_chart_folder, '**', 'Chart.yaml')
    chart_metadata = glob.glob(glob_search, recursive=True)
    if not chart_metadata:
        raise Exception("Incorrect format of helm chart: Chart.yaml not found")

    # Sort by number of parts in path to find outermost Chart.yaml
    chart_metadata.sort(key=lambda path: len(path.split(os.sep)))
    local_chart_folder = os.path.dirname(chart_metadata[0])
    log.debug("Detected chart path = %s" % local_chart_folder)

    # Check all nested Chart.yaml are inside chart path
    for i in range(1, len(chart_metadata)):
        if not os.path.commonpath([chart_metadata[i], local_chart_folder]) == local_chart_folder:
            raise Exception(
                f"Incorrect format of helm chart: inner {chart_metadata[i]} is not inside {local_chart_folder} directory.")

    return local_chart_folder


def convert_config(cluster, config):
    return _convert_file(config)


def verify_config(cluster, config):
    return _verify_file(config, "Config")


def apply_config(cluster, config, plugin_name=None):
    return _apply_file(cluster, config, "Config")


def _convert_file(config):
    if isinstance(config, str):
        config = {
            'source': config
        }
    return config


def get_source_absolute_pattern(config) -> Tuple[str, bool]:
    abs_dir, is_external = utils.determine_resource_absolute_dir(config['source'])
    basename = os.path.basename(config['source'])
    return os.path.join(abs_dir, basename), is_external


def _verify_file(config, file_type):
    """
        Verifies if the path matching the config 'source' key exists and points to
        existing files.
    """

    # Determite absolute path to templates
    source, _ = get_source_absolute_pattern(config)
    files = glob.glob(source)

    if len(files) == 0:
        raise Exception('Cannot find any %s files matching this '
                        'source value: %s' % (file_type, source))

    for file in files:
        if not os.path.isfile(file):
            raise Exception('%s resource %s is not a file' % (file_type, file))
        # TODO: verify fields types and contents


def _apply_file(cluster: KubernetesCluster, config: dict, file_type: str) -> None:
    """
        Apply yamls as is or
        renders and applies templates that match the config 'source' key.
    """
    log = cluster.log
    do_render = config.get('do_render', True)

    source, is_external = get_source_absolute_pattern(config)
    files = glob.glob(source)

    for file in files:
        cfg_copy = dict(config)
        source_filename = os.path.basename(file)
        source = file
        if do_render:
            # templates usually have '.j2' extension, which we want to remove from resulting filename
            # but we also support usual '.yaml' files without '.j2' extension, in this case we do not want to remove extension
            split_extension = os.path.splitext(source_filename)
            if split_extension[1] == ".j2":
                source_filename = split_extension[0]

            render_vars = {**cluster.inventory, 'runtime_vars': cluster.context['runtime_vars'], 'env': kos.Environ()}
            with utils.open_utf8(file, 'r') as template_stream:
                generated_data = jinja.new(log).from_string(template_stream.read()).render(**render_vars)

            utils.dump_file(cluster, generated_data, source_filename)
            source = io.StringIO(generated_data)
        elif not is_external:
            with utils.open_utf8(file, 'r') as config_stream:
                source = io.StringIO(config_stream.read())

        cfg_copy['source'] = source

        destination_path = cfg_copy.setdefault('destination', '/etc/kubernetes/%s' % source_filename)

        log.debug("Uploading %s..." % file_type)
        log.debug("\tSource: %s" % file)
        log.debug("\tDestination: %s" % destination_path)

        apply_source(cluster, cfg_copy)


def apply_source(cluster: KubernetesCluster, config: dict) -> None:
    """
        Apply resource from 'source' key as is.
    """
    # Set needed settings from config
    apply_required = config.get('apply_required', True)
    use_sudo = config.get('sudo', True)
    destination_groups = config.get('destination_groups', [])
    destination_nodes = config.get('destination_nodes', [])
    apply_groups = config.get('apply_groups', [])
    apply_nodes = config.get('apply_nodes', [])
    source = config['source']
    destination_path = config['destination']
    apply_command = config.get('apply_command', 'kubectl apply -f %s' % destination_path)

    if not destination_groups and not destination_nodes:
        destination_common_group = cluster.nodes['control-plane']
    else:
        destination_common_group = cluster.create_group_from_groups_nodes_names(destination_groups, destination_nodes)

    if not apply_groups and not apply_nodes:
        apply_common_group = cluster.nodes['control-plane'].get_any_member()
    else:
        apply_common_group = cluster.create_group_from_groups_nodes_names(apply_groups, apply_nodes)

    destination_common_group.put(source, destination_path, backup=True, sudo=use_sudo)

    if apply_required:
        method = apply_common_group.run
        if use_sudo:
            method = apply_common_group.sudo
        cluster.log.debug("Applying yaml...")
        method(apply_command, logging_stream_level=logging.DEBUG)
    else:
        cluster.log.debug('Apply is not required')


procedure_types = {
    'template': {
        'convert': convert_template,
        'verify': verify_template,
        'apply': apply_template
    },
    'expect': {
        'convert': convert_expect,
        'apply': apply_expect
    },
    'python': {
        'verify': verify_python,
        'apply': apply_python
    },
    'thirdparty': {
        'verify': verify_thirdparty,
        'apply': apply_thirdparty
    },
    'shell': {
        'convert': convert_shell,
        'verify': verify_shell,
        'apply': apply_shell
    },
    'ansible': {
        'convert': convert_ansible,
        'verify': verify_ansible,
        'apply': apply_ansible
    },
    'helm': {
        'apply': apply_helm
    },
    'config': {
        'convert': convert_config,
        'verify': verify_config,
        'apply': apply_config
    },
}<|MERGE_RESOLUTION|>--- conflicted
+++ resolved
@@ -573,37 +573,9 @@
 
 # **** PYTHON ****
 
-<<<<<<< HEAD
-def get_python_method_args(cluster, module_path, method_name, method_arguments):
-    try:
-        spec = importlib.util.spec_from_file_location('module', module_path)
-        module = importlib.util.module_from_spec(spec)
-        spec.loader.exec_module(module)
-    except Exception as e:
-        raise ValueError(f"Could not import module {module_path}: {e}")
-
-    if not hasattr(module, method_name):
-        raise ValueError(f"Module {module_path} does not have method {method_name}")
-
-    method = getattr(module, method_name)
-    method_signature = inspect.signature(method)
-
-    try:
-        method_signature.bind(cluster=cluster, **method_arguments)
-    except TypeError as e:
-        raise ValueError(f"Invalid arguments for method {method_name}: {e}")
-
-    return method, method_arguments
-
-
 def verify_python(cluster, step):
     # TODO: verify fields types and contents
     return
-=======
-def get_python_module(module_path):
-    if module_path in LOADED_MODULES:
-        return LOADED_MODULES[module_path]
->>>>>>> 582d8950
 
     spec = importlib.util.spec_from_file_location('module', module_path)
     try:
@@ -620,13 +592,12 @@
     method_name = step['method']
     method_arguments = step.get('arguments', {})
 
-<<<<<<< HEAD
-    method, method_arguments = get_python_method_args(cluster, module_path, method_name, method_arguments)
-
     cluster.log.debug("Running method %s from %s module..." % (method_name, module_path))
-    method(cluster, **method_arguments) 
-=======
-    module = get_python_module(module_path)
+    module_filename = os.path.basename(module_path)
+    spec = importlib.util.spec_from_file_location(os.path.splitext(module_filename)[0], module_path)
+    module = importlib.util.module_from_spec(spec)
+    spec.loader.exec_module(module)
+    getattr(module, method_name)(cluster, **method_arguments)
 
     # Check if the method exists
     if not hasattr(module, method_name):
@@ -657,7 +628,6 @@
 
     cluster.log.debug("Running method %s from %s module..." % (method.__name__, method.__module__))
     method(cluster, **method_arguments)
->>>>>>> 582d8950
 
 
 # **** THIRDPARTIES ****
