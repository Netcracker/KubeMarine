#!/usr/bin/env python3
# Copyright 2021-2022 NetCracker Technology Corporation
#
# Licensed under the Apache License, Version 2.0 (the "License");
# you may not use this file except in compliance with the License.
# You may obtain a copy of the License at
#
#      http://www.apache.org/licenses/LICENSE-2.0
#
# Unless required by applicable law or agreed to in writing, software
# distributed under the License is distributed on an "AS IS" BASIS,
# WITHOUT WARRANTIES OR CONDITIONS OF ANY KIND, either express or implied.
# See the License for the specific language governing permissions and
# limitations under the License.

import glob
import importlib.util
import io
import os
import re
import shutil
import ssl
import subprocess
import sys
import tarfile
import time
import urllib.request
import zipfile
from copy import deepcopy
from distutils.dir_util import copy_tree
from distutils.dir_util import remove_tree
from distutils.dir_util import mkpath
from itertools import chain
from types import ModuleType
from typing import Dict, List, Tuple, Callable, Union, no_type_check, Set

import yaml
import inspect

from kubemarine.core.cluster import KubernetesCluster
from kubemarine import jinja, thirdparties
from kubemarine.core import utils, static, errors, os as kos
from kubemarine.core.yaml_merger import default_merger
from kubemarine.core.group import NodeGroup
from kubemarine.kubernetes.daemonset import DaemonSet
from kubemarine.kubernetes.deployment import Deployment
from kubemarine.kubernetes.replicaset import ReplicaSet
from kubemarine.kubernetes.statefulset import StatefulSet

# list of plugins owned and managed by kubemarine
oob_plugins = list(static.DEFAULTS["plugins"].keys())
LOADED_MODULES: Dict[str, ModuleType] = {}


def verify_inventory(inventory: dict, cluster: KubernetesCluster):
    for plugin_name, plugin_item in inventory["plugins"].items():
        for step in plugin_item.get('installation', {}).get('procedures', []):
            for procedure_type, configs in step.items():
                if procedure_types()[procedure_type].get('verify') is not None:
                    procedure_types()[procedure_type]['verify'](cluster, configs)

    return inventory


def enrich_inventory(inventory: dict, cluster: KubernetesCluster):
    for plugin_name, plugin_item in inventory["plugins"].items():
        for i, step in enumerate(plugin_item.get('installation', {}).get('procedures', [])):
            for procedure_type, configs in step.items():
                if procedure_types()[procedure_type].get('convert') is not None:
                    step[procedure_type] = procedure_types()[procedure_type]['convert'](cluster, configs)
    return inventory


def _get_upgrade_plan(cluster: KubernetesCluster) -> List[Tuple[str, dict]]:
    context = cluster.context
    if context.get("initial_procedure") == "upgrade":
        upgrade_version = context["upgrade_version"]
        upgrade_plan = []
        for version in cluster.procedure_inventory['upgrade_plan']:
            if utils.version_key(version) < utils.version_key(upgrade_version):
                continue

            upgrade_plan.append((version, cluster.procedure_inventory.get(version, {}).get("plugins", {})))

    elif context.get("initial_procedure") == "migrate_kubemarine" and 'upgrading_plugin' in context:
        upgrade_plugins = cluster.procedure_inventory.get('upgrade', {}).get("plugins", {})
        upgrade_plugins = dict(item for item in upgrade_plugins.items()
                               if item[0] == context['upgrading_plugin'])
        upgrade_plan = [("", upgrade_plugins)]
    else:
        upgrade_plan = []

    return upgrade_plan


def enrich_upgrade_inventory(inventory: dict, cluster: KubernetesCluster) -> dict:
    upgrade_plan = _get_upgrade_plan(cluster)
    if not upgrade_plan:
        return inventory

    context = cluster.context
    if context.get("initial_procedure") == "upgrade":
        previous_version = context['initial_kubernetes_version']
        plugins_verify = oob_plugins
    else:  # migrate_kubemarine procedure
        previous_version = ""
        plugins_verify = [context['upgrading_plugin']]

    _verify_upgrade_plan(cluster.raw_inventory, previous_version, plugins_verify, upgrade_plan)

    return generic_upgrade_inventory(cluster, inventory)


def _verify_upgrade_plan(raw_inventory: dict, previous_version: str,
                         plugins_verify: List[str], upgrade_plan: List[Tuple[str, dict]]):
    raw_plugins = deepcopy(raw_inventory.get('plugins', {}))

    # validate all plugin sections in procedure inventory
    for version, upgrade_plugins in upgrade_plan:
        for plugin_name in plugins_verify:
            verify_image_redefined(plugin_name,
                                   previous_version,
                                   version,
                                   raw_plugins.get(plugin_name, {}),
                                   upgrade_plugins.get(plugin_name, {}))
        default_merger.merge(raw_plugins, upgrade_plugins)
        previous_version = version


def verify_image_redefined(plugin_name, previous_version, next_version, raw_plugins, upgrade_plugin):
    """
    If some image in "cluster_plugin" is different from image in "base_plugin",
    i.e. redefined, then "upgrade_plugin" should have this image explicitly
    redefined too.
    """
    sensitive_keys = ['image', 'helper-pod-image', 'version']
    for key, value in raw_plugins.items():
        if isinstance(value, dict):
            verify_image_redefined(plugin_name,
                                   previous_version,
                                   next_version,
                                   value,
                                   upgrade_plugin.get(key, {}))
        elif key not in sensitive_keys:
            continue
        elif value and not upgrade_plugin.get(key):
            raise errors.KME("KME0009",
                             key=key, plugin_name=plugin_name,
                             previous_version_spec=f" for version {previous_version}" if previous_version else "",
                             next_version_spec=f" for next version {next_version}" if next_version else ""
            )


def upgrade_finalize_inventory(cluster: KubernetesCluster, inventory: dict) -> dict:
    return generic_upgrade_inventory(cluster, inventory)


def generic_upgrade_inventory(cluster: KubernetesCluster, inventory: dict) -> dict:
    upgrade_plan = _get_upgrade_plan(cluster)
    if not upgrade_plan:
        return inventory

    _, upgrade_plugins = upgrade_plan[0]
    if upgrade_plugins:
        default_merger.merge(inventory.setdefault("plugins", {}), upgrade_plugins)

    return inventory


def install(cluster: KubernetesCluster, plugins_: Dict[str, dict] = None):
    if plugins_ is None:
        plugins = cluster.inventory["plugins"]
    else:
        plugins = plugins_
    plugins_queue: List[str] = []
    max_priority = 0
    for plugin_name, plugin_item in plugins.items():
        if plugin_item.get("install", False) and plugin_item.get("installation", {}).get('procedures') is not None:
            plugins_queue.append(plugin_name)
            if plugin_item.get("installation", {}).get('priority') is not None \
                    and plugin_item['installation']['priority'] > max_priority:
                max_priority = plugin_item['installation']['priority']

    plugins_queue.sort(key=lambda name: plugins[name].get("installation", {}).get('priority', max_priority + 1))

    cluster.log.debug('The following plugins will be installed:')
    for plugin_name in plugins_queue:
        cluster.log.debug('%i. %s' % (
            plugins[plugin_name].get("installation", {}).get('priority', max_priority + 1),
            plugin_name
        ))

    cluster.log.debug('Starting plugins installation:')

    for plugin_name in plugins_queue:
        install_plugin(cluster, plugin_name, plugins[plugin_name]["installation"]['procedures'])


def install_plugin(cluster: KubernetesCluster, plugin_name: str, installation_procedure: List[dict]):
    cluster.log.debug("**** INSTALLING PLUGIN %s ****" % plugin_name)
    for _, step in enumerate(installation_procedure):
        for apply_type, configs in step.items():
            procedure_types()[apply_type]['apply'](cluster, configs, plugin_name)


def expect_daemonset(cluster: KubernetesCluster,
                     daemonsets_names: List[Union[str, Dict[str, str]]],
                     timeout: int = None,
                     retries: int = None,
                     node: NodeGroup = None) -> None:
    """
    The method waits for the configuration parameters of the given DaemonSets to be applied.
    :param cluster: KubernetesCluster object where method should be performed
    :param daemonsets_names: List of DaemonSet names (or dicts with name and namespace) to be
    expected
    :param timeout: Retry attempt time (seconds)
    :param retries: Number of retry attempts
    :param node: Node where daemonsets should be detected
    :return: None
    """

    log = cluster.log

    if timeout is None:
        timeout = cluster.inventory['globals']['expect']['deployments']['timeout']
    if retries is None:
        retries = cluster.inventory['globals']['expect']['deployments']['retries']

    log.debug(f"Expecting the following DaemonSets to be up to date: {daemonsets_names}")
    log.verbose("Max expectation time: %ss" % (timeout * retries))

    log.debug("Waiting for DaemonSets...")

    daemonsets = []
    for name in daemonsets_names:
        if isinstance(name, str):
            daemonsets.append(DaemonSet(cluster, name=name, namespace='kube-system'))
        elif isinstance(name, dict):
            daemonsets.append(DaemonSet(cluster, name=name['name'], namespace=name['namespace']))

    while retries > 0:
        up_to_date = True
        for daemonset in daemonsets:
            if not daemonset.reload(control_plane=node, suppress_exceptions=True).is_up_to_date():
                up_to_date = False

        if up_to_date:
            cluster.log.debug("DaemonSets are up to date")
            return
        else:
            retries -= 1
            cluster.log.debug(f"DaemonSets are not up to date yet... ({retries * timeout}s left)")
            time.sleep(timeout)

    raise Exception('In the expected time, the DaemonSets did not become ready. Try to increase number of retries in expect.daemonsets: https://github.com/Netcracker/KubeMarine/blob/main/documentation/Installation.md#expect-deploymentsdaemonsetsreplicasetsstatefulsets')


def expect_replicaset(cluster: KubernetesCluster,
                      replicasets_names: List[Union[str, Dict[str, str]]],
                      timeout: int = None,
                      retries: int = None,
                      node: NodeGroup = None) -> None:
    """
    The method waits for the configuration parameters of the given ReplicaSets to be applied.
    :param cluster: KubernetesCluster object where method should be performed
    :param replicasets_names: List of ReplicaSets names (or dicts with name and namespace) to be
    expected
    :param timeout: Retry attempt time (seconds)
    :param retries: Number of retry attempts
    :param node: Node where replicasests should be detected
    :return: None
    """

    log = cluster.log

    if timeout is None:
        timeout = cluster.inventory['globals']['expect']['deployments']['timeout']
    if retries is None:
        retries = cluster.inventory['globals']['expect']['deployments']['retries']

    log.debug(f"Expecting the following ReplicaSets to be up to date: {replicasets_names}")
    log.verbose("Max expectation time: %ss" % (timeout * retries))

    log.debug("Waiting for ReplicaSets...")

    replicasets = []
    for name in replicasets_names:
        if isinstance(name, str):
            replicasets.append(ReplicaSet(cluster, name=name, namespace='kube-system'))
        elif isinstance(name, dict):
            replicasets.append(ReplicaSet(cluster, name=name['name'], namespace=name['namespace']))

    while retries > 0:
        up_to_date = True
        for replicaset in replicasets:
            if not replicaset.reload(control_plane=node, suppress_exceptions=True).is_available():
                up_to_date = False

        if up_to_date:
            cluster.log.debug("ReplicaSets are up to date")
            return
        else:
            retries -= 1
            cluster.log.debug(f"ReplicaSets are not up to date yet... ({retries * timeout}s left)")
            time.sleep(timeout)

    raise Exception('In the expected time, the ReplicaSets did not become ready. Try to increase number of retries in expect.replicasets: https://github.com/Netcracker/KubeMarine/blob/main/documentation/Installation.md#expect-deploymentsdaemonsetsreplicasetsstatefulsets')


def expect_statefulset(cluster: KubernetesCluster,
                       statefulsets_names: List[Union[str, Dict[str, str]]],
                       timeout: int = None,
                       retries: int = None,
                       node: NodeGroup = None) -> None:
    """
    The method waits for the configuration parameters of the given StatefulSets to be applied.
    :param cluster: KubernetesCluster object where method should be performed
    :param statefulsets_names: List of StatefulSets names (or dicts with name and namespace) to be
    expected
    :param timeout: Retry attempt time (seconds)
    :param retries: Number of retry attempts
    :param node: Node where statefulsets should be detected
    :return: None
    """

    log = cluster.log

    if timeout is None:
        timeout = cluster.inventory['globals']['expect']['deployments']['timeout']
    if retries is None:
        retries = cluster.inventory['globals']['expect']['deployments']['retries']

    log.debug(f"Expecting the following StatefulSets to be up to date: {statefulsets_names}")
    log.verbose("Max expectation time: %ss" % (timeout * retries))

    log.debug("Waiting for StatefulSets...")

    statefulsets = []
    for name in statefulsets_names:
        if isinstance(name, str):
            statefulsets.append(StatefulSet(cluster, name=name, namespace='kube-system'))
        elif isinstance(name, dict):
            statefulsets.append(StatefulSet(cluster, name=name['name'], namespace=name['namespace']))

    while retries > 0:
        up_to_date = True
        for statefulset in statefulsets:
            if not statefulset.reload(control_plane=node, suppress_exceptions=True).is_updated():
                up_to_date = False

        if up_to_date:
            cluster.log.debug("StatefulSets are up to date")
            return
        else:
            retries -= 1
            cluster.log.debug(f"StatefulSets are not up to date yet... ({retries * timeout}s left)")
            time.sleep(timeout)

    raise Exception('In the expected time, the StatefulSets did not become ready. Try to increase number of retries in expect.statefulsets: https://github.com/Netcracker/KubeMarine/blob/main/documentation/Installation.md#expect-deploymentsdaemonsetsreplicasetsstatefulsets')


def expect_deployment(cluster: KubernetesCluster,
                      deployments_names: List[Union[str, Dict[str, str]]],
                      timeout: int = None,
                      retries: int = None,
                      node: NodeGroup = None):
    """
    The method waits for the configuration parameters of the given Deployments to be applied.
    :param cluster: KubernetesCluster object where method should be performed
    :param deployments_names: List of Deployments names (or dicts with name and namespace) to be
    expected
    :param timeout: Retry attempt time (seconds)
    :param retries: Number of retry attempts
    :param node: Node where deployments should be detected
    :return: None
    """

    log = cluster.log

    if timeout is None:
        timeout = cluster.inventory['globals']['expect']['deployments']['timeout']
    if retries is None:
        retries = cluster.inventory['globals']['expect']['deployments']['retries']

    log.debug(f"Expecting the following Deployments to be up to date: {deployments_names}")
    log.verbose("Max expectation time: %ss" % (timeout * retries))

    log.debug("Waiting for Deployments...")

    deployments = []
    for name in deployments_names:
        if isinstance(name, str):
            deployments.append(Deployment(cluster, name=name, namespace='kube-system'))
        elif isinstance(name, dict):
            deployments.append(Deployment(cluster, name=name['name'], namespace=name['namespace']))

    while retries > 0:
        up_to_date = True
        for deployment in deployments:
            if not deployment.reload(control_plane=node, suppress_exceptions=True).is_actual_and_ready():
                up_to_date = False

        if up_to_date:
            cluster.log.debug("Deployments are up to date!")
            return
        else:
            retries -= 1
            cluster.log.debug(f"Deployments are not up to date yet... ({retries * timeout}s left)")
            time.sleep(timeout)

    raise Exception('In the expected time, the Deployments did not become ready. Try to increase number of retries in expect.deployments: https://github.com/Netcracker/KubeMarine/blob/main/documentation/Installation.md#expect-deploymentsdaemonsetsreplicasetsstatefulsets')


def expect_pods(cluster: KubernetesCluster, pods: List[str], namespace=None, timeout=None, retries=None,
                node: NodeGroup = None, apply_filter: str = None):

    if timeout is None:
        timeout = cluster.inventory['globals']['expect']['pods']['plugins']['timeout']
    if retries is None:
        retries = cluster.inventory['globals']['expect']['pods']['plugins']['retries']

    cluster.log.debug("Expecting the following pods to be ready: %s" % pods)
    cluster.log.verbose("Max expectation time: %ss" % (timeout * retries))

    cluster.log.debug("Waiting for pods...")

    failures = 0

    if node is None:
        node = cluster.nodes['control-plane'].get_first_member()

    namespace_filter = '-A'
    if namespace is not None:
        namespace_filter = "-n " + namespace

    command = f"kubectl get pods {namespace_filter} -o=wide"
    if apply_filter is not None:
        command += ' | grep %s' % apply_filter

    while retries > 0:

        result = node.sudo(command, warn=True)

        stdout = list(result.values())[0].stdout
        running_pods_stdout = ''

        failure_found = False

        for stdout_line in iter(stdout.splitlines()):

            stdout_line_allowed = False

            # is current line has requested pod for verification?
            # we do not have to fail on pods with bad status which was not requested
            for pod in pods:
                if pod + "-" in stdout_line:
                    stdout_line_allowed = True

            if stdout_line_allowed:
                if is_critical_state_in_stdout(cluster, stdout_line):
                    cluster.log.verbose("Failed pod detected: %s\n" % stdout_line)

                    if not failure_found:
                        failure_found = True
                        failures += 1

                    # just in case, skip the error a couple of times, what if it comes out of the failure state?
                    if failures > cluster.globals['pods']['allowed_failures']:
                        raise Exception('Pod entered a state of error, further proceeding is impossible')
                else:
                # we have to take into account any pod in not a critical state
                    running_pods_stdout += stdout_line + '\n'

        pods_ready = False
        if running_pods_stdout and running_pods_stdout != "" and "0/1" not in running_pods_stdout:
            pods_ready = True
            for pod in pods:
                # it is necessary to look for pods with the name "xxxx-xxxx-" instead of "xxxx-xxxx" because
                # "xxxx-xxxx" may be the name of the namespace in which another healthy pod will be running
                if pod + "-" not in running_pods_stdout:
                    pods_ready = False

        if pods_ready:
            cluster.log.debug("Pods are ready!")
            cluster.log.debug(running_pods_stdout)
            return
        else:
            retries -= 1
            cluster.log.debug("Pods are not ready yet... (%ss left)" % (retries * timeout))
            cluster.log.debug(running_pods_stdout)
            time.sleep(timeout)

    raise Exception('In the expected time, the pods did not become ready')


def is_critical_state_in_stdout(cluster: KubernetesCluster, stdout: str):
    for state in cluster.globals['pods']['critical_states']:
        if state in stdout:
            return True
    return False


# **** TEMPLATES ****

def convert_template(_, config):
    return _convert_file(config)


def verify_template(_, config: dict):
    return _verify_file(config, "Template")


def apply_template(cluster: KubernetesCluster, config: dict, plugin_name=None):
    return _apply_file(cluster, config, "Template")


# **** EXPECT ****

def convert_expect(_, config: dict):
    if config.get('daemonsets') is not None and isinstance(config['daemonsets'], list):
        config['daemonsets'] = {
            'list': config['daemonsets']
        }
    if config.get('replicasets') is not None and isinstance(config['replicasets'], list):
        config['replicasets'] = {
            'list': config['replicasets']
        }
    if config.get('statefulsets') is not None and isinstance(config['statefulsets'], list):
        config['statefulsets'] = {
            'list': config['statefulsets']
        }
    if config.get('deployments') is not None and isinstance(config['deployments'], list):
        config['deployments'] = {
            'list': config['deployments']
        }
    if config.get('pods') is not None and isinstance(config['pods'], list):
        config['pods'] = {
            'list': config['pods']
        }
    return config


def apply_expect(cluster: KubernetesCluster, config: dict, plugin_name=None):
    # TODO: Add support for expect services and expect nodes

    for expect_type, expect_conf in config.items():
        if utils.check_dry_run_status_active(cluster):
            cluster.log.debug(f"[dry-run] {expect_type} are up to date...")
            return None
        if expect_type == 'daemonsets':
            expect_daemonset(cluster, config['daemonsets']['list'],
                             timeout=config['daemonsets'].get('timeout'),
                             retries=config['daemonsets'].get('retries'))

        elif expect_type == 'replicasets':
            expect_replicaset(cluster, config['replicasets']['list'],
                              timeout=config['replicasets'].get('timeout'),
                              retries=config['replicasets'].get('retries'))

        elif expect_type == 'statefulsets':
            expect_statefulset(cluster, config['statefulsets']['list'],
                               timeout=config['statefulsets'].get('timeout'),
                               retries=config['statefulsets'].get('retries'))

        elif expect_type == 'deployments':
            expect_deployment(cluster, config['deployments']['list'],
                              timeout=config['deployments'].get('timeout'),
                              retries=config['deployments'].get('retries'))

        elif expect_type == 'pods':
            expect_pods(cluster, config['pods']['list'], namespace=config['pods'].get('namespace'),
                        timeout=config['pods'].get('timeout'),
                        retries=config['pods'].get('retries'))

# **** PYTHON ****


@no_type_check
def get_python_module(module_path: str):
    if module_path in LOADED_MODULES:
        return LOADED_MODULES[module_path]

    spec = importlib.util.spec_from_file_location('module', module_path)
    try:
        module = importlib.util.module_from_spec(spec)
        spec.loader.exec_module(module)
        LOADED_MODULES[module_path] = module
    except Exception as e:
        raise ValueError(f"Could not import module {module_path}: {e}")
    return module 


def get_python_method_args(cluster: KubernetesCluster, step: dict):
    module_path, _ = utils.determine_resource_absolute_file(step['module'])
    method_name = step['method']
    method_arguments = step.get('arguments', {})

    module = get_python_module(module_path)

    # Check if the method exists
    if not hasattr(module, method_name):
        raise ValueError(f"Module {module_path} does not have method {method_name}")

    # Get the method object
    method = getattr(module, method_name)

    # Get the signature of the method
    signature = inspect.signature(method)

    # Check if the passed arguments match the signature
    try:
        signature.bind(cluster=cluster, **method_arguments)
    except TypeError as e:
        raise ValueError(f"Invalid arguments for method {method_name}: {e}")

    return method, method_arguments


def verify_python(cluster: KubernetesCluster, step: dict):
    method, method_arguments = get_python_method_args(cluster, step)
    # Additional verification logic can be added here


def apply_python(cluster: KubernetesCluster, step: dict, plugin_name=None):
    method, method_arguments = get_python_method_args(cluster, step)

    cluster.log.debug("Running method %s from %s module..." % (method.__name__, method.__module__))
    method(cluster, **method_arguments)


# **** THIRDPARTIES ****

def verify_thirdparty(cluster: KubernetesCluster, thirdparty: str):
    defined_thirdparties = list(cluster.inventory['services'].get('thirdparties', {}).keys())
    if thirdparty not in defined_thirdparties:
        raise Exception('Specified thirdparty %s not found in thirdpartirs definition. Expected any of %s.'
                        % (thirdparty, defined_thirdparties))


def apply_thirdparty(cluster: KubernetesCluster, thirdparty: str, plugin_name=None):
    return thirdparties.install_thirdparty(cluster.nodes['all'], thirdparty)


# **** SHELL ****

def convert_shell(_, config):
    if isinstance(config, str):
        config = {
            'command': config
        }
    return config


def verify_shell(cluster: KubernetesCluster, config: dict):
    out_vars = config.get('out_vars', [])
    groups = config.get('groups', [])
    nodes = config.get('nodes', [])
    explicit_group = cluster.create_group_from_groups_nodes_names(groups, nodes)
    if out_vars and (groups or nodes) and explicit_group.nodes_amount() != 1:
        raise Exception('Shell output variables could be used for single-node groups, but multi-node group was found')

    in_vars = config.get('in_vars', [])
    words_splitter = re.compile('\W')
    for var in chain(in_vars, out_vars):
        var_name = var['name']
        if len(words_splitter.split(var_name)) > 1:
            raise Exception(f"'{var_name}' is not a valid shell variable name")

    # TODO: verify fields types and contents


def apply_shell(cluster: KubernetesCluster, step: dict, plugin_name=None):
    commands = step['command']
    sudo = step.get('sudo', False)
    groups = step.get('groups', [])
    nodes = step.get('nodes', [])
    in_vars = step.get('in_vars', [])
    out_vars = step.get('out_vars', [])
    vars_separator = "~~~~EXPORTED_VARIABLE~~~~"

    if not groups and not nodes:
        common_group = cluster.nodes['control-plane'].get_any_member()
    else:
        common_group = cluster.create_group_from_groups_nodes_names(groups, nodes)

    if isinstance(commands, list):
        commands = ' && '.join(commands)

    out_vars_aliases: Dict[str, Set[str]] = {}
    for var in out_vars:
        var_name = var['name']
        if var_name in out_vars_aliases:
            # var is already exported, need to only add alternative alias
            out_vars_aliases[var_name].add(var.get('save_as', var_name))
            continue

        out_vars_aliases[var_name] = {var.get('save_as', var_name)}
        # print variable info to stdout in yaml format, separating data using `vars_separator`
        # quotes usage is important for following code to work correctly in different cases
        echo_var_cmd = f"echo {vars_separator} && " \
            f"echo name: {var_name} && " \
            f"echo 'value: |2-' && " \
            f"echo \"${var_name}\" | sed 's/^/  /'"
        commands = f"{commands} && {echo_var_cmd}"

    in_vars_dict: Dict[str, str] = {}
    for var in in_vars:
        var_name = var['name']
        # get defined value or saved value, defaulting to empty value
        var_value = var.get('value', cluster.context['runtime_vars'].get(var_name, ''))
        # replace single-quotes with '"'"' to isolate all single quotes during ssh env inlining
        var_value = var_value.replace("'", "'\"'\"'")
        # wrap variable value with single-quotes for `inline_ssh_env` feature to work correctly with different content
        in_vars_dict[var_name] = f"'{var_value}'"

<<<<<<< HEAD
    method = common_group.run
    if sudo:
        method = common_group.sudo

    dry_run = utils.check_dry_run_status_active(cluster)
    cluster.log.debug('Running shell command...')
    result = method(commands, env=in_vars_dict, dry_run=dry_run)
    if dry_run:
        return None
=======
    cluster.log.debug('Running shell command...')
    if sudo:
        result = common_group.sudo(commands, env=in_vars_dict)
    else:
        result = common_group.run(commands, env=in_vars_dict)
>>>>>>> 6764ad65

    if out_vars:
        stdout = list(result.values())[0].stdout
        stdout_parts = stdout.split(vars_separator)
        cluster.log.debug(stdout_parts[0])  # printing original user output
        for part in stdout_parts[1:]:
            var = yaml.safe_load(part)
            aliases = out_vars_aliases[var['name']]
            for alias in aliases:
                cluster.context['runtime_vars'][alias] = var['value']
    else:
        cluster.log.debug(result)

    return result


# **** ANSIBLE ****

def convert_ansible(_, config):
    if isinstance(config, str):
        config = {
            'playbook': config
        }
    return config


def _get_absolute_playbook(config: dict) -> str:
    return utils.determine_resource_absolute_file(config['playbook'])[0]


def verify_ansible(cluster: KubernetesCluster, config: dict):
    _get_absolute_playbook(config)
    if cluster.is_deploying_from_windows():
        raise Exception("Executing of playbooks on Windows deployer is currently not supported")
    # TODO: verify fields types and contents


def apply_ansible(cluster: KubernetesCluster, step: dict, plugin_name=None):
    playbook_path = _get_absolute_playbook(step)
    external_vars = step.get('vars', {})
    become = step.get('become', False)
    groups = step.get('groups', [])
    nodes = step.get('nodes', [])

    command = 'ansible-playbook -i ansible-inventory.ini %s' % playbook_path

    if become:
        command += ' -b'

    if groups or nodes:
        common_group = cluster.create_group_from_groups_nodes_names(groups, nodes)
        command += ' --limit %s' % ','.join(common_group.get_nodes_names())

    if external_vars:
        _vars = []
        for k, v in external_vars.items():
            _vars.append('%s=%s' % (k, v))
        command += ' --extra-vars "%s"' % ' '.join(_vars)

    cluster.log.verbose("Running shell \"%s\"" % command)

    result = subprocess.run(command, stdout=sys.stdout, stderr=sys.stderr, shell=True)
    if utils.check_dry_run_status_active(cluster):
        cluster.log.debug("[dry-run] Successfully applied ansible plugin...")
        return None
    if result.returncode != 0:
        raise Exception("Failed to apply ansible plugin, see error above")

    return result


def apply_helm(cluster: KubernetesCluster, config: dict, plugin_name=None):
    chart_path = get_local_chart_path(cluster.log, config)
    process_chart_values(config, chart_path)

    from kubemarine import kubernetes
    local_config_path = kubernetes.fetch_admin_config(cluster)

    with utils.open_external(os.path.join(chart_path, 'Chart.yaml'), 'r') as stream:
        chart_metadata = yaml.safe_load(stream)
        chart_name = chart_metadata["name"]

    cluster.log.debug("Running helm chart %s" % chart_name)

    release = config.get('release', chart_name)
    cluster.log.debug("Deploying release %s" % release)

    namespace = config.get('namespace')
    if not namespace:
        cluster.log.verbose('Namespace configuration is missing, "default" namespace will be used')
        namespace = "default"

    prepare_for_helm_command = f'helm --kubeconfig {local_config_path} -n {namespace} '

    cluster.log.verbose("Check if chart already has been installed")
    # todo probably use single command helm upgrade --install
    command = prepare_for_helm_command + 'list -q'
    helm_existed_releases = subprocess.check_output(command, shell=True).decode('utf-8')

    if release in helm_existed_releases.splitlines():
        cluster.log.debug("Deployed release %s is found. Upgrading it..." % release)
        deployment_mode = "upgrade"
    else:
        cluster.log.debug("Deployed release %s is not found. Installing it..." % release)
        deployment_mode = "install"

    command = prepare_for_helm_command + f'{deployment_mode} {release} {chart_path} --debug'
    output = subprocess.check_output(command, shell=True)
    if utils.check_dry_run_status_active(cluster):
        cluster.log.debug("[dry-run] Successfully applied helm plugin...")
        return None
    cluster.log.debug(output.decode('utf-8'))

    return output


def process_chart_values(config: dict, local_chart_path: str):
    config_values = config.get("values")
    file_values = None
    config_values_file = config.get("values_file")
    if config_values_file is not None:
        with utils.open_external(config_values_file) as stream:
            file_values = yaml.safe_load(stream)

    if config_values is None and file_values is None:
        return

    chart_values = os.path.join(local_chart_path, 'values.yaml')
    with utils.open_external(chart_values, 'r') as stream:
        merged_values = yaml.safe_load(stream)

    if file_values is not None:
        merged_values = default_merger.merge(merged_values, file_values)
    # Values from 'values' section have priority over values in 'values_file' section
    if config_values is not None:
        merged_values = default_merger.merge(merged_values, config_values)

    utils.dump_file({}, yaml.dump(merged_values), chart_values, dump_location=False)


def get_local_chart_path(log, config: dict):
    chart_path = config['chart_path']

    is_curl = chart_path[:4] == 'http' and '://' in chart_path[4:8]

    local_chart_folder = "local_chart_folder"
    if os.path.isdir(local_chart_folder):
        remove_tree(local_chart_folder)
    mkpath(local_chart_folder)
    if is_curl:
        log.verbose('Chart download via curl detected')
        destination = os.path.basename(chart_path)

        ctx = ssl.create_default_context()
        ctx.check_hostname = False
        # todo probably add option which will manage if certificate should be verified?
        ctx.verify_mode = ssl.CERT_NONE
        with urllib.request.urlopen(chart_path, context=ctx) as u, \
                open(destination, 'wb') as f:
            shutil.copyfileobj(u, f)

        extension = destination.split('.')[-1]
        if extension == 'zip':
            log.verbose('Unzip will be used for unpacking')
            with zipfile.ZipFile(destination, 'r') as zf:
                zf.extractall(local_chart_folder)
        else:
            log.verbose('Tar will be used for unpacking')
            with tarfile.open(destination, "r:gz") as tf:
                tf.extractall(local_chart_folder)
    else:
        log.debug("Create copy of chart to work with")
        copy_tree(chart_path, local_chart_folder)

    # Find all Chart.yaml files in the chart.
    glob_search = os.path.join(local_chart_folder, '**', 'Chart.yaml')
    chart_metadata = glob.glob(glob_search, recursive=True)
    if not chart_metadata:
        raise Exception("Incorrect format of helm chart: Chart.yaml not found")

    # Sort by number of parts in path to find outermost Chart.yaml
    chart_metadata.sort(key=lambda path: len(path.split(os.sep)))
    local_chart_folder = os.path.dirname(chart_metadata[0])
    log.debug("Detected chart path = %s" % local_chart_folder)

    # Check all nested Chart.yaml are inside chart path
    for i in range(1, len(chart_metadata)):
        if not os.path.commonpath([chart_metadata[i], local_chart_folder]) == local_chart_folder:
            raise Exception(
                f"Incorrect format of helm chart: inner {chart_metadata[i]} is not inside {local_chart_folder} directory.")

    return local_chart_folder


def convert_config(_, config):
    return _convert_file(config)


def verify_config(_, config: dict):
    return _verify_file(config, "Config")


def apply_config(cluster: KubernetesCluster, config: dict, plugin_name=None):
    return _apply_file(cluster, config, "Config")


def _convert_file(config):
    if isinstance(config, str):
        config = {
            'source': config
        }
    return config


def get_source_absolute_pattern(config: dict) -> Tuple[str, bool]:
    abs_dir, is_external = utils.determine_resource_absolute_dir(config['source'])
    basename = os.path.basename(config['source'])
    return os.path.join(abs_dir, basename), is_external


def _verify_file(config: dict, file_type: str):
    """
        Verifies if the path matching the config 'source' key exists and points to
        existing files.
    """

    # Determite absolute path to templates
    source, _ = get_source_absolute_pattern(config)
    files = glob.glob(source)

    if len(files) == 0:
        raise Exception('Cannot find any %s files matching this '
                        'source value: %s' % (file_type, source))

    for file in files:
        if not os.path.isfile(file):
            raise Exception('%s resource %s is not a file' % (file_type, file))
        # TODO: verify fields types and contents


def _apply_file(cluster: KubernetesCluster, config: dict, file_type: str) -> None:
    """
        Apply yamls as is or
        renders and applies templates that match the config 'source' key.
    """
    log = cluster.log
    do_render = config.get('do_render', True)

    source: Union[str, io.StringIO]
    source, is_external = get_source_absolute_pattern(config)
    files = glob.glob(source)

    for file in files:
        cfg_copy = dict(config)
        source_filename = os.path.basename(file)
        source = file
        if do_render:
            # templates usually have '.j2' extension, which we want to remove from resulting filename
            # but we also support usual '.yaml' files without '.j2' extension, in this case we do not want to remove extension
            split_extension = os.path.splitext(source_filename)
            if split_extension[1] == ".j2":
                source_filename = split_extension[0]

            render_vars = {**cluster.inventory, 'runtime_vars': cluster.context['runtime_vars'], 'env': kos.Environ()}
            with utils.open_utf8(file, 'r') as template_stream:
                generated_data = jinja.new(log).from_string(template_stream.read()).render(**render_vars)

            utils.dump_file(cluster, generated_data, source_filename)
            source = io.StringIO(generated_data)
        elif not is_external:
            with utils.open_utf8(file, 'r') as config_stream:
                source = io.StringIO(config_stream.read())

        cfg_copy['source'] = source

        destination_path = cfg_copy.setdefault('destination', '/etc/kubernetes/%s' % source_filename)

        log.debug("Uploading %s..." % file_type)
        log.debug("\tSource: %s" % file)
        log.debug("\tDestination: %s" % destination_path)

        apply_source(cluster, cfg_copy)


def apply_source(cluster: KubernetesCluster, config: dict) -> None:
    """
        Apply resource from 'source' key as is.
    """
    # Set needed settings from config
    apply_required = config.get('apply_required', True)
    use_sudo = config.get('sudo', True)
    destination_groups = config.get('destination_groups', [])
    destination_nodes = config.get('destination_nodes', [])
    apply_groups = config.get('apply_groups', [])
    apply_nodes = config.get('apply_nodes', [])
    source = config['source']
    destination_path = config['destination']
    apply_command = config.get('apply_command', 'kubectl apply -f %s' % destination_path)
    dry_run = utils.check_dry_run_status_active(cluster)
    if not destination_groups and not destination_nodes:
        destination_common_group = cluster.nodes['control-plane']
    else:
        destination_common_group = cluster.create_group_from_groups_nodes_names(destination_groups, destination_nodes)

    if not apply_groups and not apply_nodes:
        apply_common_group = cluster.nodes['control-plane'].get_any_member()
    else:
        apply_common_group = cluster.create_group_from_groups_nodes_names(apply_groups, apply_nodes)

    destination_common_group.put(source, destination_path, backup=True, sudo=use_sudo, dry_run=dry_run)

    if apply_required:
        cluster.log.debug("Applying yaml...")
<<<<<<< HEAD
        method(apply_command, logging_stream_level=logging.DEBUG, dry_run=dry_run)
=======
        if use_sudo:
            apply_common_group.sudo(apply_command, logging_stream=True)
        else:
            apply_common_group.run(apply_command, logging_stream=True)
>>>>>>> 6764ad65
    else:
        cluster.log.debug('Apply is not required')


def procedure_types() -> Dict[str, Dict[str, Callable]]:
    return {
        'template': {
            'convert': convert_template,
            'verify': verify_template,
            'apply': apply_template
        },
        'expect': {
            'convert': convert_expect,
            'apply': apply_expect
        },
        'python': {
            'verify': verify_python,
            'apply': apply_python
        },
        'thirdparty': {
            'verify': verify_thirdparty,
            'apply': apply_thirdparty
        },
        'shell': {
            'convert': convert_shell,
            'verify': verify_shell,
            'apply': apply_shell
        },
        'ansible': {
            'convert': convert_ansible,
            'verify': verify_ansible,
            'apply': apply_ansible
        },
        'helm': {
            'apply': apply_helm
        },
        'config': {
            'convert': convert_config,
            'verify': verify_config,
            'apply': apply_config
        },
    }<|MERGE_RESOLUTION|>--- conflicted
+++ resolved
@@ -713,23 +713,15 @@
         # wrap variable value with single-quotes for `inline_ssh_env` feature to work correctly with different content
         in_vars_dict[var_name] = f"'{var_value}'"
 
-<<<<<<< HEAD
-    method = common_group.run
+    cluster.log.debug('Running shell command...')
+    dry_run = utils.check_dry_run_status_active(cluster)
     if sudo:
-        method = common_group.sudo
-
-    dry_run = utils.check_dry_run_status_active(cluster)
-    cluster.log.debug('Running shell command...')
-    result = method(commands, env=in_vars_dict, dry_run=dry_run)
+        result = common_group.sudo(commands, env=in_vars_dict, dry_run=dry_run)
+    else:
+        result = common_group.run(commands, env=in_vars_dict, dry_run=dry_run)
+
     if dry_run:
         return None
-=======
-    cluster.log.debug('Running shell command...')
-    if sudo:
-        result = common_group.sudo(commands, env=in_vars_dict)
-    else:
-        result = common_group.run(commands, env=in_vars_dict)
->>>>>>> 6764ad65
 
     if out_vars:
         stdout = list(result.values())[0].stdout
@@ -1043,14 +1035,11 @@
 
     if apply_required:
         cluster.log.debug("Applying yaml...")
-<<<<<<< HEAD
-        method(apply_command, logging_stream_level=logging.DEBUG, dry_run=dry_run)
-=======
+
         if use_sudo:
-            apply_common_group.sudo(apply_command, logging_stream=True)
+            apply_common_group.sudo(apply_command, logging_stream=True, dry_run=dry_run)
         else:
-            apply_common_group.run(apply_command, logging_stream=True)
->>>>>>> 6764ad65
+            apply_common_group.run(apply_command, logging_stream=True, dry_run=dry_run)
     else:
         cluster.log.debug('Apply is not required')
 
