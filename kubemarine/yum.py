--- conflicted
+++ resolved
@@ -94,11 +94,7 @@
 
     command = get_install_cmd(include, exclude)
 
-<<<<<<< HEAD
-    return group.sudo(command, dry_run=utils.check_dry_run_status_active(group.cluster))
-=======
-    return group.sudo(command, callback=callback)
->>>>>>> bbb57359
+    return group.sudo(command, callback=callback, dry_run=utils.check_dry_run_status_active(group.cluster))
 
 
 def remove(group: AbstractGroup[GROUP_RUN_TYPE], include: Union[str, List[str]] = None,
