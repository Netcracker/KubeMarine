--- conflicted
+++ resolved
@@ -171,23 +171,11 @@
     return os_family
 
 
-<<<<<<< HEAD
-def update_resolv_conf(group, config=None, dry_run=False):
-    if config is None:
-        raise Exception("Data can't be empty")
-
+def update_resolv_conf(group: NodeGroup, config: dict, dry_run=False) -> None:
     # TODO: Use Jinja template
     buffer = get_resolv_conf_buffer(config)
     utils.dump_file(group.cluster, buffer, 'resolv.conf')
-    group.put(buffer, "/etc/resolv.conf", backup=True, immutable=True,
-              sudo=True, hide=True, dry_run=dry_run)
-=======
-def update_resolv_conf(group: NodeGroup, config: dict) -> None:
-    # TODO: Use Jinja template
-    buffer = get_resolv_conf_buffer(config)
-    utils.dump_file(group.cluster, buffer, 'resolv.conf')
-    group.put(buffer, "/etc/resolv.conf", backup=True, immutable=True, sudo=True)
->>>>>>> 6764ad65
+    group.put(buffer, "/etc/resolv.conf", backup=True, immutable=True, sudo=True, dry_run=dry_run)
 
 
 def get_resolv_conf_buffer(config: dict) -> io.StringIO:
@@ -224,17 +212,9 @@
     return result
 
 
-<<<<<<< HEAD
-def update_etc_hosts(group, config=None, dry_run=False):
-    if config is None:
-        raise Exception("Data can't be empty")
+def update_etc_hosts(group: NodeGroup, config: str, dry_run=False) -> None:
     utils.dump_file(group.cluster, config, 'etc_hosts')
-    group.put(io.StringIO(config), "/etc/hosts", backup=True, sudo=True, hide=True, dry_run=dry_run)
-=======
-def update_etc_hosts(group: NodeGroup, config: str) -> None:
-    utils.dump_file(group.cluster, config, 'etc_hosts')
-    group.put(io.StringIO(config), "/etc/hosts", backup=True, sudo=True)
->>>>>>> 6764ad65
+    group.put(io.StringIO(config), "/etc/hosts", backup=True, sudo=True, dry_run=dry_run)
 
 
 def stop_service(group: AbstractGroup[GROUP_RUN_TYPE], name: str) -> GROUP_RUN_TYPE:
@@ -346,30 +326,20 @@
     return None
 
 
-<<<<<<< HEAD
-def reboot_nodes(cluster: KubernetesCluster):
+def reboot_nodes(cluster: KubernetesCluster) -> None:
     if utils.check_dry_run_status_active(cluster):
         cluster.log.debug("[dry-run] Performing reboot")
         return
-
     cluster.nodes["all"].get_new_nodes_or_self().call(reboot_group)
 
 
-def reboot_group(group: NodeGroup, try_graceful=None):
-    log = group.cluster.log
-    if utils.check_dry_run_status_active(group.cluster):
+def reboot_group(group: NodeGroup, try_graceful: bool = None) -> RunnersGroupResult:
+    cluster: KubernetesCluster = group.cluster
+    if utils.check_dry_run_status_active(cluster):
         log.debug("[dry-run] Rebooting Nodes...")
         return
-=======
-def reboot_nodes(cluster: KubernetesCluster) -> None:
-    cluster.nodes["all"].get_new_nodes_or_self().call(reboot_group)
-
-
-def reboot_group(group: NodeGroup, try_graceful: bool = None) -> RunnersGroupResult:
-    cluster: KubernetesCluster = group.cluster
     log = cluster.log
 
->>>>>>> 6764ad65
     if try_graceful is None:
         if 'controlplain_uri' not in cluster.context.keys():
             kubernetes.is_cluster_installed(cluster)
@@ -418,26 +388,12 @@
     return result
 
 
-<<<<<<< HEAD
-def reload_systemctl(group, dry_run=False):
+def reload_systemctl(group: AbstractGroup[GROUP_RUN_TYPE], dry_run=False) -> GROUP_RUN_TYPE:
     return group.sudo('systemctl daemon-reload', dry_run=dry_run)
-
-
-def add_to_path(group, string):
-    # TODO: Also update PATH in ~/.bash_profile
-    group.sudo("export PATH=$PATH:%s" % string)
-
-
-def configure_chronyd(group, retries=60):
-    cluster = group.cluster
-=======
-def reload_systemctl(group: AbstractGroup[GROUP_RUN_TYPE]) -> GROUP_RUN_TYPE:
-    return group.sudo('systemctl daemon-reload')
 
 
 def configure_chronyd(group: NodeGroup, retries: int = 60) -> RunnersGroupResult:
     cluster: KubernetesCluster = group.cluster
->>>>>>> 6764ad65
     log = cluster.log
     chronyd_config = ''
 
@@ -554,15 +510,10 @@
 
     log.debug("Uploading config...")
     utils.dump_file(group.cluster, config, 'modprobe_predefined.conf')
-<<<<<<< HEAD
+
     dry_run = utils.check_dry_run_status_active(group.cluster)
-    group.put(io.StringIO(config), "/etc/modules-load.d/predefined.conf",
-              backup=True, sudo=True, hide=True, dry_run=dry_run)
+    group.put(io.StringIO(config), "/etc/modules-load.d/predefined.conf", backup=True, sudo=True, dry_run=dry_run)
     group.sudo("modprobe -a %s" % raw_config, dry_run=dry_run)
-=======
-    group.put(io.StringIO(config), "/etc/modules-load.d/predefined.conf", backup=True, sudo=True)
-    group.sudo("modprobe -a %s" % raw_config)
->>>>>>> 6764ad65
 
     group.cluster.schedule_cumulative_point(reboot_nodes)
     group.cluster.schedule_cumulative_point(verify_system)
@@ -586,14 +537,10 @@
     return is_valid, verify_results
 
 
-<<<<<<< HEAD
-def verify_system(cluster: KubernetesCluster):
+def verify_system(cluster: KubernetesCluster) -> None:
     if utils.check_dry_run_status_active(cluster):
         cluster.log.debug("[dry-run] verifying system")
-        return
-=======
-def verify_system(cluster: KubernetesCluster) -> None:
->>>>>>> 6764ad65
+        return None
     group = cluster.nodes["all"].get_new_nodes_or_self()
     log = cluster.log
     # this method handles clusters with multiple OS
