# Copyright 2021-2022 NetCracker Technology Corporation
#
# Licensed under the Apache License, Version 2.0 (the "License");
# you may not use this file except in compliance with the License.
# You may obtain a copy of the License at
#
#      http://www.apache.org/licenses/LICENSE-2.0
#
# Unless required by applicable law or agreed to in writing, software
# distributed under the License is distributed on an "AS IS" BASIS,
# WITHOUT WARRANTIES OR CONDITIONS OF ANY KIND, either express or implied.
# See the License for the specific language governing permissions and
# limitations under the License.
from typing import Union, List, Optional

import yaml

from kubemarine import system
from kubemarine.core import utils

import io

from kubemarine.core.cluster import KubernetesCluster
from kubemarine.core.group import RunnersGroupResult


def proceed_section_keyvalue(data, tabsize):
    tab = " "*tabsize
    config = ''

    for key, value in data.items():
        if isinstance(value, bool):
            if value:
                config += '\n' + tab + '%s' % key
            continue
        if isinstance(value, str) or isinstance(value, int) and value:
            if not isinstance(value, int) and any((c in set(' ')) for c in value):
                config += '\n' + tab + '%s \"%s\"' % (key, value)
            elif isinstance(value, str) and len(value) == 0:
                config += '\n' + tab + '%s' % key
            else:
                config += '\n' + tab + '%s %s' % (key, value)
            continue
        if isinstance(value, list) and value:
            config += '\n' + tab + '%s %s' % (key, " ".join(value))
            continue
        if isinstance(value, dict):
            config += generate_nested_sections(key, value, tabsize)
            continue
        raise Exception('Unknown type of field in coredns services')

    return config


def generate_nested_sections(type, data, tabsize):
    tab = " "*tabsize
    config = ''

    max_priority = 0
    for section_name, section_value in data.items():
        if section_value.get('priority') is not None and section_value['priority'] > max_priority:
            max_priority = section_value['priority']

    iterated = 0
    sections = []
    for section_name, section_value in data.items():
        if section_value.get('priority') is None:
            iterated += 1
            section_priority = max_priority + iterated
        else:
            section_priority = section_value['priority']

        if section_value.get('enabled', True) in ['1', 1, True, 'True']:
            sections.append({
                'name': section_name,
                'priority': section_priority
            })

    sections = sorted(sections, key=lambda i: i['priority'])

    for section in sections:

        if type == 'kubernetes':
            config += '\n' + tab + type
            if data[section['name']].get('zone'):
                if isinstance(data[section['name']]['zone'], list):
                    data[section['name']]['zone'] = ' '.join(data[section['name']]['zone'])
                config += ' ' + data[section['name']]['zone']
            config += ' {' + proceed_section_keyvalue(data[section['name']]['data'], tabsize + 2) + '\n' + tab + '}'

        elif type == 'hosts':
            config += '\n' + tab + type
            if data[section['name']].get('file') and isinstance(data[section['name']]['file'], str):
                config += ' ' + data[section['name']]['file']
            config += ' {' + proceed_section_keyvalue(data[section['name']]['data'], tabsize + 2) + '\n' + tab + '}'

        elif type == 'template':
            zones: Union[str, List[Optional[str]]] = [None]
            if data[section['name']].get('zone'):
                zones = data[section['name']]['zone']
                if isinstance(zones, str):
                    zones = [zones]
            for zone in zones:
                config += '\n' + tab + type
                if data[section['name']].get('class'):
                    config += ' ' + data[section['name']]['class']
                if data[section['name']].get('type'):
                    config += ' ' + data[section['name']]['type']
                if zone:
                    config += ' ' + zone
                config += ' {' + proceed_section_keyvalue(data[section['name']]['data'], tabsize + 2) + '\n' + tab + '}'

        else:
            config += '\n' + tab + type + ' {' + proceed_section_keyvalue(data[section['name']]['data'], tabsize + 2)\
                      + '\n' + tab + '}'

    return config


def generate_configmap(inventory: dict) -> str:
    # coredns.configmap.Hosts must exist even if it's empty
    if not inventory['services']['coredns']['configmap'].get('Hosts'):
        # Hosts must exist even if it's empty
        inventory['services']['coredns']['configmap']['Hosts'] = ""

    config = '''apiVersion: v1

kind: ConfigMap
metadata:
  name: coredns
  namespace: kube-system
data:'''

    for config_type, data in inventory['services']['coredns']['configmap'].items():
        config += '\n  %s: |' % config_type
        if config_type == 'Corefile':
            for port, settings in data.items():
                config += '\n    %s {' % port
                config += proceed_section_keyvalue(settings, 6)
                config += '\n    }'
        else:
            config += '\n    ' + data.replace('\n', '\n    ')
        # add etc_hosts_autogenerated to the configmap
        if config_type == 'Hosts' and inventory['services']['coredns']['add_etc_hosts_generated']:
            config += '\n    '
            config += system.generate_etc_hosts_config(inventory,etc_hosts_part='etc_hosts_generated').replace('\n', '\n    ')

    return config + '\n'


<<<<<<< HEAD
def apply_configmap(cluster, config, dry_run=False):
    utils.dump_file(cluster, config, 'coredns-configmap.yaml')

    group = cluster.nodes['control-plane'].include_group(cluster.nodes.get('worker')).get_final_nodes()
    group.put(io.StringIO(config), '/etc/kubernetes/coredns-configmap.yaml', backup=True, sudo=True, dry_run=dry_run)
=======
def apply_configmap(cluster: KubernetesCluster, config: str) -> RunnersGroupResult:
    utils.dump_file(cluster, config, 'coredns-configmap.yaml')

    group = cluster.make_group_from_roles(['control-plane', 'worker']).get_final_nodes()
    group.put(io.StringIO(config), '/etc/kubernetes/coredns-configmap.yaml', backup=True, sudo=True)
>>>>>>> 6764ad65

    return cluster.nodes['control-plane'].get_final_nodes().get_first_member()\
        .sudo('kubectl apply -f /etc/kubernetes/coredns-configmap.yaml && '
             'sudo kubectl rollout restart -n kube-system deployment/coredns', dry_run=dry_run)


<<<<<<< HEAD
def apply_patch(cluster, dry_run=False):
=======
def apply_patch(cluster: KubernetesCluster) -> Union[RunnersGroupResult, str]:
>>>>>>> 6764ad65
    apply_command = ''

    for config_type in ['deployment']:

        if not cluster.inventory['services']['coredns'].get(config_type):
            continue

        if apply_command != '':
            apply_command += ' && sudo '

        config = yaml.dump(cluster.inventory['services']['coredns'][config_type])
        filename = 'coredns-%s-patch.yaml' % config_type
        filepath = '/etc/kubernetes/' + filename

        utils.dump_file(cluster, config, filename)

<<<<<<< HEAD
        group = cluster.nodes['control-plane'].include_group(cluster.nodes.get('worker')).get_final_nodes()
        group.put(io.StringIO(config), filepath, backup=True, sudo=True, dry_run=dry_run)
=======
        group = cluster.make_group_from_roles(['control-plane', 'worker']).get_final_nodes()
        group.put(io.StringIO(config), filepath, backup=True, sudo=True)
>>>>>>> 6764ad65

        apply_command = 'kubectl patch %s coredns -n kube-system --type merge -p \"$(sudo cat %s)\"' % (config_type, filepath)

    if apply_command == '':
        return 'Nothing to patch'

    return cluster.nodes['control-plane'].get_final_nodes().get_first_member().sudo(apply_command, dry_run=dry_run)<|MERGE_RESOLUTION|>--- conflicted
+++ resolved
@@ -148,30 +148,18 @@
     return config + '\n'
 
 
-<<<<<<< HEAD
-def apply_configmap(cluster, config, dry_run=False):
-    utils.dump_file(cluster, config, 'coredns-configmap.yaml')
-
-    group = cluster.nodes['control-plane'].include_group(cluster.nodes.get('worker')).get_final_nodes()
-    group.put(io.StringIO(config), '/etc/kubernetes/coredns-configmap.yaml', backup=True, sudo=True, dry_run=dry_run)
-=======
-def apply_configmap(cluster: KubernetesCluster, config: str) -> RunnersGroupResult:
+def apply_configmap(cluster: KubernetesCluster, config: str, dry_run=False) -> RunnersGroupResult:
     utils.dump_file(cluster, config, 'coredns-configmap.yaml')
 
     group = cluster.make_group_from_roles(['control-plane', 'worker']).get_final_nodes()
-    group.put(io.StringIO(config), '/etc/kubernetes/coredns-configmap.yaml', backup=True, sudo=True)
->>>>>>> 6764ad65
+    group.put(io.StringIO(config), '/etc/kubernetes/coredns-configmap.yaml', backup=True, sudo=True, dry_run=dry_run)
 
     return cluster.nodes['control-plane'].get_final_nodes().get_first_member()\
         .sudo('kubectl apply -f /etc/kubernetes/coredns-configmap.yaml && '
              'sudo kubectl rollout restart -n kube-system deployment/coredns', dry_run=dry_run)
 
 
-<<<<<<< HEAD
-def apply_patch(cluster, dry_run=False):
-=======
-def apply_patch(cluster: KubernetesCluster) -> Union[RunnersGroupResult, str]:
->>>>>>> 6764ad65
+def apply_patch(cluster: KubernetesCluster, dry_run=False) -> Union[RunnersGroupResult, str]:
     apply_command = ''
 
     for config_type in ['deployment']:
@@ -188,13 +176,8 @@
 
         utils.dump_file(cluster, config, filename)
 
-<<<<<<< HEAD
-        group = cluster.nodes['control-plane'].include_group(cluster.nodes.get('worker')).get_final_nodes()
+        group = cluster.make_group_from_roles(['control-plane', 'worker']).get_final_nodes()
         group.put(io.StringIO(config), filepath, backup=True, sudo=True, dry_run=dry_run)
-=======
-        group = cluster.make_group_from_roles(['control-plane', 'worker']).get_final_nodes()
-        group.put(io.StringIO(config), filepath, backup=True, sudo=True)
->>>>>>> 6764ad65
 
         apply_command = 'kubectl patch %s coredns -n kube-system --type merge -p \"$(sudo cat %s)\"' % (config_type, filepath)
 
