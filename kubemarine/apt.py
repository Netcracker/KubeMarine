--- conflicted
+++ resolved
@@ -29,46 +29,27 @@
 def backup_repo(group: NodeGroup) -> Optional[RunnersGroupResult]:
     if not group.cluster.inventory['services']['packages']['package_manager']['replace-repositories']:
         group.cluster.log.debug("Skipped - repos replacement disabled in configuration")
-<<<<<<< HEAD
-        return
+        return None
     dry_run = utils.check_dry_run_status_active(group.cluster)
     # all files in directory will be renamed: xxx.repo -> xxx.repo.bak
     # if there already any files with ".bak" extension, they should not be renamed to ".bak.bak"!
-    return group.sudo("find %s -type f -name '%s.list' | "
-                      "sudo xargs -t -iNAME mv -bf NAME NAME.bak" % ("/etc/apt/", repo_filename),
-                      dry_run=dry_run, **kwargs)
-
-
-def add_repo(group, repo_data="", repo_filename="predefined", **kwargs) -> NodeGroupResult:
-    dry_run = utils.check_dry_run_status_active(group.cluster)
-    create_repo_file(group, repo_data, get_repo_file_name(repo_filename), dry_run)
-    return group.sudo(DEBIAN_HEADERS + 'apt clean && sudo apt update',
-                      dry_run=dry_run, **kwargs)
-=======
-        return None
-    # all files in directory will be renamed: xxx.repo -> xxx.repo.bak
-    # if there already any files with ".bak" extension, they should not be renamed to ".bak.bak"!
     return group.sudo("find /etc/apt/ -type f -name '*.list' | "
-                      "sudo xargs -t -iNAME mv -bf NAME NAME.bak")
+                      "sudo xargs -t -iNAME mv -bf NAME NAME.bak", dry_run=dry_run)
 
 
 def add_repo(group: NodeGroup, repo_data: Union[List[str], Dict[str, dict], str]) -> RunnersGroupResult:
-    create_repo_file(group, repo_data, get_repo_file_name())
-    return group.sudo(DEBIAN_HEADERS + 'apt clean && sudo apt update')
->>>>>>> 6764ad65
+    dry_run = utils.check_dry_run_status_active(group.cluster)
+    create_repo_file(group, repo_data, get_repo_file_name(), dry_run)
+    return group.sudo(DEBIAN_HEADERS + 'apt clean && sudo apt update', dry_run=dry_run)
 
 
 def get_repo_file_name() -> str:
     return '/etc/apt/sources.list.d/predefined.list'
 
 
-<<<<<<< HEAD
-def create_repo_file(group, repo_data, repo_file, dry_run=False):
-=======
 def create_repo_file(group: AbstractGroup[RunResult],
                      repo_data: Union[List[str], Dict[str, dict], str],
-                     repo_file: str) -> None:
->>>>>>> 6764ad65
+                     repo_file: str, dry_run=False) -> None:
     # if repo_data is list, then convert it to string using join
     if isinstance(repo_data, list):
         repo_data_str = "\n".join(repo_data) + "\n"
@@ -76,13 +57,8 @@
         raise Exception("Not supported repositories format for apt package manager")
     else:
         repo_data_str = utils.read_external(repo_data)
-<<<<<<< HEAD
-    group.put(io.StringIO(repo_data_str), repo_file, sudo=True, dry_run=dry_run)
-=======
-
     repo_data_stream = io.StringIO(repo_data_str)
-    group.put(repo_data_stream, repo_file, sudo=True)
->>>>>>> 6764ad65
+    group.put(repo_data_stream, repo_file, sudo=True, dry_run=dry_run)
 
 
 def clean(group: NodeGroup) -> RunnersGroupResult:
@@ -112,13 +88,7 @@
 
     command = get_install_cmd(include, exclude)
 
-<<<<<<< HEAD
-    return group.sudo(command, dry_run=utils.check_dry_run_status_active(group.cluster), **kwargs)
-    # apt fails to install (downgrade) package if it is already present and has higher version,
-    # thus we do not need additional checks here (in contrast to yum)
-=======
-    return group.sudo(command)
->>>>>>> 6764ad65
+    return group.sudo(command, dry_run=utils.check_dry_run_status_active(group.cluster))
 
 
 def remove(group: AbstractGroup[GROUP_RUN_TYPE], include: Union[str, List[str]] = None, exclude: Union[str, List[str]] = None,
@@ -135,11 +105,7 @@
             exclude = ','.join(exclude)
         command += ' --exclude=%s' % exclude
 
-<<<<<<< HEAD
-    return group.sudo(command, dry_run=utils.check_dry_run_status_active(group.cluster), **kwargs)
-=======
-    return group.sudo(command, warn=warn, hide=hide)
->>>>>>> 6764ad65
+    return group.sudo(command, warn=warn, hide=hide, dry_run=utils.check_dry_run_status_active(group.cluster))
 
 
 def upgrade(group: AbstractGroup[GROUP_RUN_TYPE], include: Union[str, List[str]] = None,
@@ -157,11 +123,7 @@
             exclude = ','.join(exclude)
         command += ' --exclude=%s' % exclude
 
-<<<<<<< HEAD
-    return group.sudo(command, dry_run=utils.check_dry_run_status_active(group.cluster), **kwargs)
-=======
-    return group.sudo(command)
->>>>>>> 6764ad65
+    return group.sudo(command, dry_run=utils.check_dry_run_status_active(group.cluster))
 
 
 def no_changes_found(action: str, result: RunnersResult) -> bool:
