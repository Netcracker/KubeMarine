# Copyright 2021-2022 NetCracker Technology Corporation
#
# Licensed under the Apache License, Version 2.0 (the "License");
# you may not use this file except in compliance with the License.
# You may obtain a copy of the License at
#
#      http://www.apache.org/licenses/LICENSE-2.0
#
# Unless required by applicable law or agreed to in writing, software
# distributed under the License is distributed on an "AS IS" BASIS,
# WITHOUT WARRANTIES OR CONDITIONS OF ANY KIND, either express or implied.
# See the License for the specific language governing permissions and
# limitations under the License.

import io
import re
import threading
from copy import deepcopy
from typing import List, Dict, Union, Any, IO

import fabric
from invoke import UnexpectedExit

from kubemarine.core import group, flow, connections
from kubemarine.core.cluster import KubernetesCluster
from kubemarine.core.connections import Connections
from kubemarine.core.group import NodeGroup, NodeGroupResult, _GenericResult, _HostToResult

ShellResult = Dict[str, Union[NodeGroupResult, Any]]


class FakeShell:
    def __init__(self):
        self.results: Dict[str, List[ShellResult]] = {}
        self.history: Dict[str, List[ShellResult]] = {}
        self._lock = threading.Lock()

    def __deepcopy__(self, memodict={}):
        cls = self.__class__
        result = cls.__new__(cls)
        memodict[id(self)] = result
        result.results = deepcopy(self.results, memodict)
        result.history = deepcopy(self.history, memodict)
        result._lock = threading.Lock()
        return result

    def reset(self):
        self.results = {}
        self.history = {}

    def add(self, results: Union[NodeGroupResult, _HostToResult], do_type, args, usage_limit=0):
        args.sort()

        for host, result in results.items():
            host = host.host if isinstance(host, fabric.connection.Connection) else host
            result = {
                'result': result,
                'do_type': do_type,
                'args': args,
                'used_times': 0
            }

            if usage_limit > 0:
                result['usage_limit'] = usage_limit

            self.results.setdefault(host, []).append(result)

    def find(self, host: str, do_type, args, kwargs) -> _GenericResult:
        # TODO: Support kwargs
        with self._lock:
            if isinstance(args, tuple):
                args = list(args)
            results = self.results.get(host, [])
            for i, item in enumerate(results):
                if item['do_type'] == do_type and item['args'] == args:
                    history_found = any(history_item is item for history_item in self.history.get(host, []))
                    if not history_found:
                        self.history.setdefault(host, []).append(item)

                    item['used_times'] += 1
                    if item.get('usage_limit') is not None:
                        item['usage_limit'] -= 1
                        if item['usage_limit'] < 1:
                            del results[i]
                    return item['result']
            return None

    # covered by test.test_demo.TestFakeShell.test_calculate_calls
    def history_find(self, host: str, do_type, args):
        # TODO: Support kwargs
        result = []
        if isinstance(args, tuple):
            args = list(args)
        for item in self.history.get(host, []):
            if item['do_type'] == do_type and item['args'] == args:
                result.append(item)
        return result

    def is_called_each(self, hosts: List[str], do_type: str, args: list) -> bool:
        return all((self.is_called(host, do_type, args) for host in hosts))

    def is_called(self, host: str, do_type: str, args: list) -> bool:
        """
        Returns true if the specified command has already been executed in FakeShell for the specified connection.
        :param host: host to check, for which the desirable command should have been executed.
        :param do_type: The type of required command
        :param args: Required command arguments
        :return: Boolean
        """
        found_entries = self.history_find(host, do_type, args)
        return sum(found_entry['used_times'] for found_entry in found_entries) > 0


class FakeFS:
    def __init__(self):
        self.storage: Dict[str, Dict[str, str]] = {}
        self._lock = threading.Lock()

    def __deepcopy__(self, memodict={}):
        cls = self.__class__
        result = cls.__new__(cls)
        memodict[id(self)] = result
        result.storage = deepcopy(self.storage, memodict)
        result._lock = threading.Lock()
        return result

    def reset(self):
        self.storage = {}

    def reset_host(self, host):
        self.storage[host] = {}

    # covered by test.test_demo.TestFakeFS.test_put_string
    # covered by test.test_demo.TestFakeFS.test_put_stringio
    # covered by test.test_demo.TestFakeFS.test_write_file_to_cluster
    def write(self, host, filename, data):
        with self._lock:
            if isinstance(data, io.StringIO):
                data = data.getvalue()
            elif isinstance(data, str):
                # this is for self-testing purpose
                pass
            elif isinstance(data, io.IOBase):
                data = data.read()
            else:
                raise ValueError("Unsupported data type " + str(type(data)))
            if self.storage.get(host) is None:
                self.storage[host] = {}
            self.storage[host][filename] = data

    # covered by test.test_demo.TestFakeFS.test_put_string
    # covered by test.test_demo.TestFakeFS.test_get_nonexistent
    def read(self, host, filename):
        return self.storage.get(host, {}).get(filename)

    # covered by test.test_demo.TestFakeFS.test_write_file_to_cluster
    def read_all(self, hosts: List[str], filename):
        result = {}
        for host in hosts:
            result[host] = self.read(host, filename)
        return result

    def ls(self, host, path):
        for _path in list(self.storage.get(host, {}).keys()):
            # TODO
            pass

    def rm(self, host, path):
        for _path in list(self.storage.get(host, {}).keys()):
            if path in _path:
                del self.storage[host][_path]


class FakeKubernetesCluster(KubernetesCluster):

<<<<<<< HEAD
    def __init__(self, inventory, execution_arguments):
        self.fake_shell = FakeShell(self)
        self.fake_fs = FakeFS(self)
        super().__init__(inventory, execution_arguments)
=======
    def __init__(self, *args, **kwargs):
        self.fake_shell = kwargs.pop("fake_shell", FakeShell())
        self.fake_fs = kwargs.pop("fake_fs", FakeFS())
        super().__init__(*args, **kwargs)
        self._connection_pool = FakeConnectionPool(self)
>>>>>>> 141c4ede

    def make_group(self, ips) -> NodeGroup:
        nodegroup = super().make_group(ips)
        return FakeNodeGroup(nodegroup.nodes, self)

    def finish(self):
        return


class FakeConnection(fabric.connection.Connection):

    def __init__(self, ip, cluster: FakeKubernetesCluster, **kw):
        super().__init__(ip, **kw)
        self.fake_shell = cluster.fake_shell
        self.fake_fs = cluster.fake_fs

        command_sep = r'[=\-_]{32}'
        sep_symbol = r'\&\&|;'
        final_sep = rf" ({sep_symbol}) " \
                    rf"echo \"({command_sep})\" \1 " \
                    rf"echo \$\? \1 " \
                    rf"echo \"\2\" \1 " \
                    rf"echo \"\2\" 1>\&2 \1 (sudo )?"

        self.separator_ptrn = re.compile(final_sep)

    def __setattr__(self, key, value):
        # fabric Connection has special handling of this method. Call default behaviour for custom attributes.
        if key in ('fake_shell', 'fake_fs', 'separator_ptrn'):
            return object.__setattr__(self, key, value)
        super().__setattr__(key, value)

    def run(self, command, **kwargs) -> fabric.runners.Result:
        return self._do("run", command, **kwargs)

    def sudo(self, command, **kwargs) -> fabric.runners.Result:
        return self._do("sudo", command, **kwargs)

    # not implemented
    def get(self, *args, **kwargs):
        return self._do("get", *args, **kwargs)

    def put(self, *args, **kwargs):
        return self._do("put", *args, **kwargs)

    def _do(self, do_type, *args, **kwargs) -> fabric.runners.Result:
        if do_type in ['sudo', 'run']:
            # start fake execution of commands
            command = list(args)[0]
            commands, sep_symbol, command_sep = self._split_command(do_type, command)

            stdout = ""
            stderr = ""
            prev_exited = None
            i = 0
            for command in commands:
                found_result = self.fake_shell.find(self.host, do_type, [command], kwargs)

                if found_result is None:
                    raise Exception('Fake result not found for requested action type \'%s\' and command %s' % (do_type, [command]))

                if isinstance(found_result, Exception):
                    if i > 0:
                        raise ValueError("Exception can be thrown only for the whole command")
                    else:
                        raise found_result

                if i > 0:
                    stdout += command_sep + '\n' + str(prev_exited) + '\n' + command_sep + '\n'
                    stderr += command_sep + '\n'
                i += 1

                stdout += found_result.stdout
                stderr += found_result.stderr
                prev_exited = found_result.exited
                if prev_exited != 0:
                    if sep_symbol == ';':
                        prev_exited = 0  # todo bug of RemoteExecutor
                    else:
                        # stop fake execution
                        break

            final_res = fabric.runners.Result(stdout=stdout, stderr=stderr, exited=prev_exited, connection=self)
            if prev_exited == 0 or kwargs.get('warn', False):
                return final_res

            raise UnexpectedExit(final_res)

        elif do_type == 'put':
            # It should return fabric.transfer.Result, but currently returns None.
            # Transfer Result is currently never handled.
            return self.fake_fs.write(self.host, args[1], args[0])

        raise Exception('Unsupported do type')

    def _split_command(self, do_type, command: str):
        """
        This is a reverse operation to the RemoteExecutor#_merge_actions
        """
        tokens = self.separator_ptrn.split(command)
        commands = []
        i = 0
        sep_symbol = None
        command_sep = None
        while i < len(tokens):
            commands.append(tokens[i])
            i += 1
            if i < len(tokens):
                sep_symbol = self._compare_and_return(sep_symbol, tokens[i], "Separator symbols are not equal")
                command_sep = self._compare_and_return(command_sep, tokens[i + 1], "Command separators are not equal")
                resolved_do_type = "sudo" if tokens[i + 2] == 'sudo ' else "run"
                self._compare_and_return(do_type, resolved_do_type, "Do types are not equal")
                i += 3

        return commands, sep_symbol, command_sep

    def _compare_and_return(self, one, another, msg):
        if one is None or one == another:
            return another
        else:
            raise ValueError(msg)

    def close(self):
        pass


class FakeNodeGroup(group.NodeGroup):

    def __init__(self, connections: Connections, cluster_: FakeKubernetesCluster):
        super().__init__(connections, cluster_)

    def get_local_file_sha1(self, filename):
        return '0'

    def get_remote_file_sha1(self, filename):
        return {host: '1' for host in self.nodes.keys()}

    def _put(self, local_stream: IO, remote_file: str, **kwargs):
        kwargs.pop("sudo", None)
        kwargs.pop("backup", None)
        kwargs.pop("immutable", None)
        super()._put(local_stream, remote_file, **kwargs)


class FakeConnectionPool(connections.ConnectionPool):
    def __init__(self, cluster: FakeKubernetesCluster):
        super().__init__(cluster)
        self.cluster = cluster

    def _create_connection_from_details(self, ip: str, conn_details: dict, gateway=None, inline_ssh_env=True):
        return FakeConnection(
            ip, self.cluster,
            user=conn_details.get('username', self._env.globals['connection']['defaults']['username']),
            port=conn_details.get('connection_port', self._env.globals['connection']['defaults']['port'])
        )


def new_cluster(inventory, procedure=None, fake=True,
                os_name='centos', os_version='7.9', net_interface='eth0'):

    context = flow.create_context({
        'disable_dump': True
    }, procedure=procedure)

    os_family = None

    if os_name in ['centos', 'rhel']:
        os_family = 'rhel'
    elif os_name in ['ubuntu', 'debian']:
        os_family = 'debian'

    nodes_context = {
        "nodes": {}
    }

    for node in inventory['nodes']:
        node_context = {
            'name': node['name'],
            'access': {
                'online': True,
                'accessible': True,
                'sudo': 'Root'
            },
            'active_interface': net_interface,
            'os': {
                'name': os_name,
                'family': os_family,
                'version': os_version
            }
        }
        connect_to = node['internal_address']
        if node.get('address'):
            connect_to = node['address']
        nodes_context['nodes'][connect_to] = node_context

    nodes_context['os'] = os_family

    # It is possible to disable FakeCluster and create real cluster Object for some business case
    if fake:
        cluster = FakeKubernetesCluster(inventory, context)
    else:
        cluster = KubernetesCluster(inventory, context)

    cluster.enrich(nodes_context=nodes_context)
    return cluster


def generate_inventory(balancer=1, master=1, worker=1, keepalived=0):
    inventory = {
        'node_defaults': {
            'keyfile': '/dev/null',
            'username': 'anonymous'
        },
        'nodes': [],
        'services': {
            'cri': {}
        },
        'cluster_name': 'k8s.fake.local'
    }

    id_roles_map = {}

    for role_name in ['balancer', 'master', 'worker']:

        item = locals()[role_name]

        if isinstance(item, int):
            ids = []
            if item > 0:
                for i in range(0, item):
                    ids.append('%s-%s' % (role_name, i + 1))
            item = ids

        if item:
            for id_ in item:
                roles = id_roles_map.get(id_)
                if roles is None:
                    roles = []
                roles.append(role_name)
                id_roles_map[id_] = roles

    ip_i = 0

    for id_, roles in id_roles_map.items():
        ip_i = ip_i + 1
        if "master" in roles and worker == 0:
            roles.append('worker')
        inventory['nodes'].append({
            'name': id_,
            'address': '10.101.1.%s' % ip_i,
            'internal_address': '192.168.0.%s' % ip_i,
            'roles': roles
        })

    if isinstance(keepalived, int):
        ips = []
        if keepalived > 0:
            for i in range(0, keepalived):
                ips.append('10.101.2.%s' % (i + 1))
        keepalived = ips

    inventory['vrrp_ips'] = keepalived

    return inventory


def create_exception_result(group_: NodeGroup, exception: Exception) -> NodeGroupResult:
    return NodeGroupResult(group_.cluster, create_hosts_exception_result(group_.get_hosts(), exception))


def create_hosts_exception_result(hosts: List[str], exception: Exception) -> _HostToResult:
    return {host: exception for host in hosts}


def create_nodegroup_result(group_: NodeGroup, stdout='', stderr='', code=0) -> NodeGroupResult:
    return NodeGroupResult(group_.cluster, create_hosts_result(group_.get_hosts(), stdout, stderr, code))


def create_hosts_result(hosts: List[str], stdout='', stderr='', code=0) -> _HostToResult:
    # each host should have its own result instance.
    return {host: create_result(stdout, stderr, code) for host in hosts}


def create_result(stdout='', stderr='', code=0) -> _GenericResult:
    # connection will be later replaced to fake
    return fabric.runners.Result(stdout=stdout, stderr=stderr, exited=code, connection=None)


def empty_action(*args, **kwargs) -> None:
    """
    A dummy method that does nothing
    :return: None
    """
    pass


FULLHA = {'balancer': 1, 'master': 3, 'worker': 3}
FULLHA_KEEPALIVED = {'balancer': 2, 'master': 3, 'worker': 3, 'keepalived': 1}
FULLHA_NOBALANCERS = {'balancer': 0, 'master': 3, 'worker': 3}
ALLINONE = {'master': 1}
MINIHA = {'master': 3}
MINIHA_KEEPALIVED = {'master': 3, 'balancer': ['master-1', 'master-2', 'master-3'],
                     'worker': ['master-1', 'master-2', 'master-3'], 'keepalived': 1}<|MERGE_RESOLUTION|>--- conflicted
+++ resolved
@@ -173,18 +173,12 @@
 
 class FakeKubernetesCluster(KubernetesCluster):
 
-<<<<<<< HEAD
-    def __init__(self, inventory, execution_arguments):
-        self.fake_shell = FakeShell(self)
-        self.fake_fs = FakeFS(self)
-        super().__init__(inventory, execution_arguments)
-=======
     def __init__(self, *args, **kwargs):
         self.fake_shell = kwargs.pop("fake_shell", FakeShell())
         self.fake_fs = kwargs.pop("fake_fs", FakeFS())
         super().__init__(*args, **kwargs)
         self._connection_pool = FakeConnectionPool(self)
->>>>>>> 141c4ede
+
 
     def make_group(self, ips) -> NodeGroup:
         nodegroup = super().make_group(ips)
