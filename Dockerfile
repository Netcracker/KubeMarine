--- conflicted
+++ resolved
@@ -15,11 +15,6 @@
 
 RUN apt update && apt install -y wget && \
     pip3 install --no-cache-dir -r /opt/kubemarine/requirements.txt && \
-<<<<<<< HEAD
-    wget -O - https://get.helm.sh/helm-v3.7.0-linux-amd64.tar.gz | tar xvz -C /usr/local/bin  linux-amd64/helm --strip-components 1 && \
-    if [ "$BUILD_TYPE" = "test" ]; then \
-      pip3 install  --no-cache-dir pytest pylint coverage || true; fi && \
-=======
     if [ "$BUILD_TYPE" = "binary" ]; then \
       apt install -y zlib1g-dev upx-ucl binutils; \
       pip3 install --no-cache-dir pyinstaller;  \
@@ -27,7 +22,6 @@
     else \
       wget -O - https://get.helm.sh/helm-v3.10.0-linux-amd64.tar.gz | tar xvz -C /usr/local/bin  linux-amd64/helm --strip-components 1 && \
       [ "$BUILD_TYPE" = "test" ] && pip3 install  --no-cache-dir pytest pylint coverage || true; fi && \
->>>>>>> 4e808342
     apt autoremove -y wget zlib1g-dev upx-ucl && \
     apt clean autoclean && \
     rm -f /etc/apt/sources.list && \
